--- conflicted
+++ resolved
@@ -1,11 +1,11 @@
 // Copyright 2021 IOTA Stiftung
 // SPDX-License-Identifier: Apache-2.0
 
+use super::*;
 use bee_message::input::Input;
 use permanode_common::config::PartitionConfig;
 use std::sync::Arc;
 
-use super::*;
 #[async_trait::async_trait]
 impl<H: PermanodeBrokerScope> EventLoop<BrokerHandle<H>> for Collector {
     async fn event_loop(
@@ -311,13 +311,8 @@
         match message.payload() {
             // delete indexation if any
             Some(Payload::Indexation(indexation)) => {
-<<<<<<< HEAD
-                let index_key = Indexation(String::from_utf8_lossy(indexation.index()).into_owned());
+                let index_key = Indexation(hex::encode(indexation.index()));
                 self.delete_indexation(&message_id, index_key, wrong_est_ms)?;
-=======
-                let index_key = Indexation(hex::encode(indexation.index()));
-                self.delete_indexation(&message_id, index_key, wrong_est_ms);
->>>>>>> f4010345
             }
             // delete transactiion partitioned rows if any
             Some(Payload::Transaction(transaction_payload)) => {
@@ -808,13 +803,8 @@
         let transaction_id = transaction.id();
         if let Essence::Regular(regular) = transaction.essence() {
             if let Some(Payload::Indexation(indexation)) = regular.payload() {
-<<<<<<< HEAD
-                let index_key = Indexation(String::from_utf8_lossy(indexation.index()).into_owned());
+                let index_key = Indexation(hex::encode(indexation.index()));
                 self.delete_indexation(&message_id, index_key, milestone_index)?;
-=======
-                let index_key = Indexation(hex::encode(indexation.index()));
-                self.delete_indexation(&message_id, index_key, milestone_index);
->>>>>>> f4010345
             }
             for (output_index, output) in regular.outputs().iter().enumerate() {
                 self.delete_address(output, &transaction_id, output_index as u16, milestone_index)?;
