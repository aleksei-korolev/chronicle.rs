// Copyright 2021 IOTA Stiftung
// SPDX-License-Identifier: Apache-2.0

use bee_message::input::Input;
use permanode_common::config::PartitionConfig;
use std::sync::Arc;

use super::*;
#[async_trait::async_trait]
impl<H: PermanodeBrokerScope> EventLoop<BrokerHandle<H>> for Collector {
    async fn event_loop(
        &mut self,
        _status: Result<(), Need>,
        _supervisor: &mut Option<BrokerHandle<H>>,
    ) -> Result<(), Need> {
        while let Some(event) = self.inbox.recv().await {
            match event {
                CollectorEvent::MessageAndMeta(requester_id, try_ms_index, message_id, opt_full_msg) => {
                    self.adjust_heap(requester_id);
                    if let Some(FullMessage(message, metadata)) = opt_full_msg {
                        let message_id = message_id.expect("Expected message_id in requester response");
                        let partition_id = (try_ms_index % (self.collectors_count as u32)) as u8;
                        let ref_ms = metadata.referenced_by_milestone_index.as_ref().unwrap();
                        // check if the requested message actually belongs to the expected milestone_index
                        if ref_ms.eq(&try_ms_index) {
                            // push full message to solidifier;
                            self.push_fullmsg_to_solidifier(partition_id, message.clone(), metadata.clone());
                            // proceed to insert the message and put it in the cache.
                        } else {
                            // close the request
                            self.push_close_to_solidifier(partition_id, message_id, try_ms_index);
                            // Don't proceed, we continue to next iteration of the event_loop
                            continue;
                        }
                        // set the ref_ms to be the current requested message ref_ms
                        self.ref_ms.0 = *ref_ms;
                        // check if msg already in lru cache(if so then it's already presisted)
                        let wrong_msg_est_ms;
                        if let Some((est_ms, _)) = self.lru_msg.get_mut(&message_id) {
                            // check if est_ms is not identical to ref_ms
                            if &est_ms.0 != ref_ms {
                                wrong_msg_est_ms = Some(*est_ms);
                                // adjust est_ms to match the actual ref_ms
                                est_ms.0 = *ref_ms;
                            } else {
                                wrong_msg_est_ms = None;
                            }
                        } else {
                            // add it to the cache in order to not presist it again.
                            self.lru_msg.put(message_id, (self.ref_ms, message.clone()));
                            wrong_msg_est_ms = None;
                        }
                        // Cache metadata.
                        self.lru_msg_ref.put(message_id, metadata.clone());
                        if let Some(wrong_est_ms) = wrong_msg_est_ms {
                            self.clean_up_wrong_est_msg(&message_id, &message, wrong_est_ms)
                                .unwrap_or_else(|e| {
                                    error!("{}", e);
                                });
                        }
                        self.insert_message_with_metadata(message_id, message, metadata)
                            .unwrap_or_else(|e| {
                                error!("{}", e);
                            });
                    } else {
                        error!(
                            "{} , unable to fetch message: {:?}, from network triggered by milestone_index: {}",
                            self.get_name(),
                            message_id,
                            try_ms_index
                        );
                        // inform solidifier
                        let solidifier_id = (try_ms_index % (self.collectors_count as u32)) as u8;
                        let solidifier_handle = self.solidifier_handles.get(&solidifier_id).unwrap();
                        let _ = solidifier_handle.send(SolidifierEvent::Solidify(Err(try_ms_index)));
                    }
                }
                CollectorEvent::Message(message_id, mut message) => {
                    // check if msg already in lru cache(if so then it's already presisted)
                    if let None = self.lru_msg.get(&message_id) {
                        // store message
                        self.insert_message(&message_id, &mut message).unwrap_or_else(|e| {
                            error!("{}", e);
                        });
                        // add it to the cache in order to not presist it again.
                        self.lru_msg.put(message_id, (self.est_ms, message));
                    }
                }
                CollectorEvent::MessageReferenced(metadata) => {
                    if metadata.referenced_by_milestone_index.is_none() {
                        // metadata is not referenced yet, so we discard it.
                        continue;
                    }
                    let ref_ms = metadata.referenced_by_milestone_index.as_ref().unwrap();
                    let _partition_id = (ref_ms % (self.collectors_count as u32)) as u8;
                    let message_id = metadata.message_id;
                    // set the ref_ms to be the most recent ref_ms
                    self.ref_ms.0 = *ref_ms;
                    // update the est_ms to be the most recent ref_ms+1
                    let new_ms = self.ref_ms.0 + 1;
                    if self.est_ms.0 < new_ms {
                        self.est_ms.0 = new_ms;
                    }
                    // check if msg already in lru cache(if so then it's already presisted)
                    if let None = self.lru_msg_ref.get(&message_id) {
                        // add it to the cache in order to not presist it again.
                        self.lru_msg_ref.put(message_id, metadata.clone());
                        // check if msg already exist in the cache, if so we push it to solidifier
                        let cached_msg: Option<Message>;
                        let wrong_msg_est_ms;
                        if let Some((est_ms, message)) = self.lru_msg.get_mut(&message_id) {
                            // check if est_ms is not identical to ref_ms
                            if &est_ms.0 != ref_ms {
                                wrong_msg_est_ms = Some(*est_ms);
                                // adjust est_ms to match the actual ref_ms
                                est_ms.0 = *ref_ms;
                            } else {
                                wrong_msg_est_ms = None;
                            }
                            cached_msg = Some(message.clone());
                            // push to solidifier
                            if let Some(solidifier_handle) = self.solidifier_handles.get(&_partition_id) {
                                let full_message = FullMessage::new(message.clone(), metadata.clone());
                                let full_msg_event = SolidifierEvent::Message(full_message);
                                let _ = solidifier_handle.send(full_msg_event);
                            };
                            // however the message_id might had been requested,
                            if let Some((requested_by_this_ms, _)) = self.pending_requests.remove(&message_id) {
                                // check if we have to close it
                                if !requested_by_this_ms.eq(&*ref_ms) {
                                    // close it
                                    let solidifier_id = (requested_by_this_ms % (self.collectors_count as u32)) as u8;
                                    self.push_close_to_solidifier(solidifier_id, message_id, requested_by_this_ms);
                                }
                            }
                            // request all pending_requests with less than the received milestone index
                            self.process_pending_requests(*ref_ms);
                        } else {
                            // check if it's in the pending_requests
                            if let Some((requested_by_this_ms, message)) = self.pending_requests.remove(&message_id) {
                                // check if we have to close or push full message
                                if requested_by_this_ms.eq(&*ref_ms) {
                                    // push full message
                                    self.push_fullmsg_to_solidifier(_partition_id, message.clone(), metadata.clone())
                                } else {
                                    // close it
                                    let solidifier_id = (requested_by_this_ms % (self.collectors_count as u32)) as u8;
                                    self.push_close_to_solidifier(solidifier_id, message_id, requested_by_this_ms);
                                }
                                cached_msg = Some(message);
                            } else {
                                cached_msg = None;
                            }
                            wrong_msg_est_ms = None;
                            self.process_pending_requests(*ref_ms);
                        }
                        if let Some(message) = cached_msg {
                            if let Some(wrong_est_ms) = wrong_msg_est_ms {
                                self.clean_up_wrong_est_msg(&message_id, &message, wrong_est_ms)
                                    .unwrap_or_else(|e| {
                                        error!("{}", e);
                                    });
                            }
                            self.insert_message_with_metadata(message_id, message, metadata)
                                .unwrap_or_else(|e| {
                                    error!("{}", e);
                                });
                        } else {
                            // store it as metadata
<<<<<<< HEAD
                            self.insert_message_metadata(metadata.clone()).unwrap_or_else(|e| {
                                error!("{}", e);
                            });
=======
                            self.insert_message_metadata(metadata);
>>>>>>> b97cea00
                        }
                    }
                }
                CollectorEvent::Ask(ask) => {
                    match ask {
                        AskCollector::FullMessage(solidifier_id, try_ms_index, message_id) => {
                            if let Some((_, message)) = self.lru_msg.get(&message_id) {
                                if let Some(metadata) = self.lru_msg_ref.get(&message_id) {
                                    // metadata exist means we already pushed the full message to the solidifier,
                                    // or the message doesn't belong to the solidifier
                                    if !metadata.referenced_by_milestone_index.unwrap().eq(&try_ms_index) {
                                        self.push_close_to_solidifier(solidifier_id, message_id, try_ms_index);
                                    } else {
                                        if let Some(solidifier_handle) = self.solidifier_handles.get(&solidifier_id) {
                                            let full_message = FullMessage::new(message.clone(), metadata.clone());
                                            let full_msg_event = SolidifierEvent::Message(full_message);
                                            let _ = solidifier_handle.send(full_msg_event);
                                        }
                                    }
                                } else {
                                    if !(*self.est_ms).eq(&0) {
                                        let highest_ms = *self.est_ms - 1;
                                        if try_ms_index >= highest_ms {
                                            if let Some((pre_ms_index, _)) = self.pending_requests.get_mut(&message_id)
                                            {
                                                // check if other solidifier(other milestone) already requested the
                                                // message_id with diff try_ms_index
                                                let old_ms = *pre_ms_index;
                                                if old_ms < try_ms_index {
                                                    // close try_ms_index, and keep pre_ms_index to be processed
                                                    // eventually
                                                    self.push_close_to_solidifier(
                                                        solidifier_id,
                                                        message_id,
                                                        try_ms_index,
                                                    );
                                                } else {
                                                    // overwrite pre_ms_index by try_ms_index, which it will be
                                                    // eventually processed;
                                                    *pre_ms_index = try_ms_index;
                                                    // close pre_ms_index(old_ms) as it's greater than what we have atm
                                                    // (try_ms_index).
                                                    assert!(!old_ms.eq(&try_ms_index));
                                                    self.push_close_to_solidifier(solidifier_id, message_id, old_ms);
                                                }
                                            } else {
                                                // add it to back_pressured requests
                                                self.pending_requests
                                                    .insert(message_id, (try_ms_index, message.clone()));
                                            };
                                        } else {
                                            self.request_full_message(message_id, try_ms_index);
                                        }
                                    } else {
                                        self.request_full_message(message_id, try_ms_index);
                                    }
                                }
                            } else {
                                self.request_full_message(message_id, try_ms_index);
                            }
                        }
                        AskCollector::MilestoneMessage(milestone_index) => {
                            // Request it from network
                            self.request_milestone_message(milestone_index);
                        }
                    }
                }
                CollectorEvent::Shutdown => {
                    // To shutdown the collector we simply drop the handle
                    self.handle.take();
                    // drop heap
                    self.requester_handles.drain().for_each(|h| {
                        h.shutdown();
                    });
                }
            }
        }
        Ok(())
    }
}

impl Collector {
    fn process_pending_requests(&mut self, milestone_index: u32) {
        self.pending_requests = std::mem::take(&mut self.pending_requests)
            .into_iter()
            .filter_map(|(message_id, (ms, msg))| {
                if ms < milestone_index {
                    self.request_full_message(message_id, ms);
                    None
                } else {
                    Some((message_id, (ms, msg)))
                }
            })
            .collect();
    }
    fn clone_solidifier_handle(&self, milestone_index: u32) -> SolidifierHandle {
        let solidifier_id = (milestone_index % (self.collectors_count as u32)) as u8;
        self.solidifier_handles.get(&solidifier_id).unwrap().clone()
    }
    fn request_milestone_message(&mut self, milestone_index: u32) {
        let remote_url = self.api_endpoints.pop_back().unwrap();
        self.api_endpoints.push_front(remote_url.clone());
        if let Some(mut requester_handle) = self.requester_handles.peek_mut() {
            requester_handle.send_event(RequesterEvent::RequestMilestone(milestone_index))
        }; // else collector is shutting down
    }
    fn request_full_message(&mut self, message_id: MessageId, try_ms_index: u32) {
        let remote_url = self.api_endpoints.pop_back().unwrap();
        self.api_endpoints.push_front(remote_url.clone());
        if let Some(mut requester_handle) = self.requester_handles.peek_mut() {
            requester_handle.send_event(RequesterEvent::RequestFullMessage(message_id, try_ms_index))
        }; // else collector is shutting down
    }
    fn adjust_heap(&mut self, requester_id: RequesterId) {
        self.requester_handles = self
            .requester_handles
            .drain()
            .map(|mut requester_handle| {
                if requester_handle.id == requester_id {
                    requester_handle.decrement();
                    requester_handle
                } else {
                    requester_handle
                }
            })
            .collect();
    }

    fn clean_up_wrong_est_msg(
        &mut self,
        message_id: &MessageId,
        message: &Message,
        wrong_est_ms: MilestoneIndex,
    ) -> anyhow::Result<()> {
        self.delete_parents(message_id, message.parents(), wrong_est_ms)?;
        match message.payload() {
            // delete indexation if any
            Some(Payload::Indexation(indexation)) => {
                let index_key = Indexation(String::from_utf8_lossy(indexation.index()).into_owned());
                self.delete_indexation(&message_id, index_key, wrong_est_ms)?;
            }
            // delete transactiion partitioned rows if any
            Some(Payload::Transaction(transaction_payload)) => {
                self.delete_transaction_partitioned_rows(message_id, transaction_payload, wrong_est_ms)?;
            }
            _ => {}
        }
        Ok(())
    }
    fn push_fullmsg_to_solidifier(&self, partition_id: u8, message: Message, metadata: MessageMetadata) {
        if let Some(solidifier_handle) = self.solidifier_handles.get(&partition_id) {
            let full_message = FullMessage::new(message, metadata);
            let full_msg_event = SolidifierEvent::Message(full_message);
            let _ = solidifier_handle.send(full_msg_event);
        };
    }
    fn push_close_to_solidifier(&self, partition_id: u8, message_id: MessageId, try_ms_index: u32) {
        if let Some(solidifier_handle) = self.solidifier_handles.get(&partition_id) {
            let full_msg_event = SolidifierEvent::Close(message_id, try_ms_index);
            let _ = solidifier_handle.send(full_msg_event);
        };
    }
    #[cfg(feature = "filter")]
    fn get_keyspace_for_message(&self, message: &mut Message) -> PermanodeKeyspace {
        let res = futures::executor::block_on(permanode_filter::filter_messages(message));
        PermanodeKeyspace::new(res.keyspace.into_owned())
    }
    fn get_keyspace(&self) -> PermanodeKeyspace {
        self.default_keyspace.clone()
    }

    fn get_partition_id(&self, milestone_index: MilestoneIndex) -> u16 {
        self.storage_config
            .as_ref()
            .map(|config| &config.partition_config)
            .unwrap_or(&PartitionConfig::default())
            .partition_id(milestone_index.0)
    }

    fn insert_message(&mut self, message_id: &MessageId, message: &mut Message) -> anyhow::Result<()> {
        // Check if metadata already exist in the cache
        let ledger_inclusion_state;

        #[cfg(feature = "filter")]
        let keyspace = self.get_keyspace_for_message(message);
        #[cfg(not(feature = "filter"))]
        let keyspace = self.get_keyspace();
        let metadata;
        if let Some(meta) = self.lru_msg_ref.get(message_id) {
            metadata = Some(meta.clone());
            ledger_inclusion_state = meta.ledger_inclusion_state.clone();
            self.est_ms = MilestoneIndex(*meta.referenced_by_milestone_index.as_ref().unwrap());
            let milestone_index = *self.est_ms;
            let solidifier_id = (milestone_index % (self.collectors_count as u32)) as u8;
            let solidifier_handle = self.solidifier_handles.get(&solidifier_id).unwrap().clone();
            let inherent_worker = AtomicWorker::new(solidifier_handle, milestone_index, *message_id, self.retries);
            let message_tuple = (message.clone(), meta.clone());
            // store message and metadata
            self.insert(&inherent_worker, &keyspace, *message_id, message_tuple)?;
            // Insert parents/children
            self.insert_parents(
                &inherent_worker,
                &message_id,
                &message.parents(),
                self.est_ms,
                ledger_inclusion_state.clone(),
            )?;
            // insert payload (if any)
            if let Some(payload) = message.payload() {
                self.insert_payload(
                    &inherent_worker,
                    &message_id,
                    &message,
                    &payload,
                    self.est_ms,
                    ledger_inclusion_state,
                    metadata,
                )?;
            }
        } else {
            metadata = None;
            ledger_inclusion_state = None;
            let inherent_worker = SimpleWorker;
            // store message only
            self.insert(&inherent_worker, &keyspace, *message_id, message.clone())?;
            // Insert parents/children
            self.insert_parents(
                &inherent_worker,
                &message_id,
                &message.parents(),
                self.est_ms,
                ledger_inclusion_state.clone(),
            )?;
            // insert payload (if any)
            if let Some(payload) = message.payload() {
                self.insert_payload(
                    &inherent_worker,
                    &message_id,
                    &message,
                    &payload,
                    self.est_ms,
                    ledger_inclusion_state,
                    metadata,
                )?;
            }
        };
        Ok(())
    }
    fn insert_parents<I: Inherent>(
        &self,
        inherent_worker: &I,
        message_id: &MessageId,
        parents: &[MessageId],
        milestone_index: MilestoneIndex,
        inclusion_state: Option<LedgerInclusionState>,
    ) -> anyhow::Result<()> {
        let partition_id = self.get_partition_id(milestone_index);
        for parent_id in parents {
            let partitioned = Partitioned::new(*parent_id, partition_id, milestone_index.0);
            let parent_record = ParentRecord::new(*message_id, inclusion_state);
            self.insert(inherent_worker, &self.get_keyspace(), partitioned, parent_record)?;
            // insert hint record
            let hint = Hint::parent(parent_id.to_string());
            let partition = Partition::new(partition_id, *milestone_index);
            self.insert(inherent_worker, &self.get_keyspace(), hint, partition)?
        }
        Ok(())
    }
    // NOT complete, TODO finish it.
    fn insert_payload<I: Inherent>(
        &mut self,
        inherent_worker: &I,
        message_id: &MessageId,
        message: &Message,
        payload: &Payload,
        milestone_index: MilestoneIndex,
        inclusion_state: Option<LedgerInclusionState>,
        metadata: Option<MessageMetadata>,
    ) -> anyhow::Result<()> {
        match payload {
            Payload::Indexation(indexation) => {
                self.insert_index(
                    inherent_worker,
                    message_id,
                    Indexation(String::from_utf8_lossy(indexation.index()).into_owned()),
                    milestone_index,
                    inclusion_state,
                )?;
            }
            Payload::Transaction(transaction) => self.insert_transaction(
                inherent_worker,
                message_id,
                message,
                transaction,
                inclusion_state,
                milestone_index,
                metadata,
            )?,
            Payload::Milestone(milestone) => {
                let ms_index = milestone.essence().index();
                let parents_check = message.parents().eq(milestone.essence().parents());
                if metadata.is_some() && parents_check {
                    // push to the right solidifier
                    let solidifier_id = (ms_index.0 % (self.collectors_count as u32)) as u8;
                    if let Some(solidifier_handle) = self.solidifier_handles.get(&solidifier_id) {
                        let ms_message =
                            MilestoneMessage::new(*message_id, milestone.clone(), message.clone(), metadata);
                        let _ = solidifier_handle.send(SolidifierEvent::Milestone(ms_message));
                    };
                    self.insert(
                        inherent_worker,
                        &self.get_keyspace(),
                        ms_index,
                        (*message_id, milestone.clone()),
                    )?
                }
            }
            // remaining payload types
            e => {
                error!("impl insert for remaining payloads, {:?}", e)
            }
        }
        Ok(())
    }
    fn insert_index<I: Inherent>(
        &self,
        inherent_worker: &I,
        message_id: &MessageId,
        index: Indexation,
        milestone_index: MilestoneIndex,
        inclusion_state: Option<LedgerInclusionState>,
    ) -> anyhow::Result<()> {
        let partition_id = self.get_partition_id(milestone_index);
        let partitioned = Partitioned::new(index.clone(), partition_id, milestone_index.0);
        let index_record = IndexationRecord::new(*message_id, inclusion_state);
        self.insert(inherent_worker, &self.get_keyspace(), partitioned, index_record)?;
        // insert hint record
        let hint = Hint::index(index.0);
        let partition = Partition::new(partition_id, *milestone_index);
        self.insert(inherent_worker, &self.get_keyspace(), hint, partition)
    }
    fn insert_message_metadata(&self, metadata: MessageMetadata) -> anyhow::Result<()> {
        let message_id = metadata.message_id;
        let solidifier_handle = self.clone_solidifier_handle(*self.ref_ms);
        let inherent_worker = AtomicWorker::new(solidifier_handle, *self.ref_ms, message_id, self.retries);
        // store message and metadata
        self.insert(&inherent_worker, &self.get_keyspace(), message_id, metadata.clone())?;
        // Insert parents/children
        let parents = metadata.parent_message_ids;
        self.insert_parents(
            &inherent_worker,
            &message_id,
            &parents.as_slice(),
            self.ref_ms,
            metadata.ledger_inclusion_state.clone(),
        )
    }
    #[allow(unused_mut)]
    fn insert_message_with_metadata(
        &mut self,
        message_id: MessageId,
        mut message: Message,
        metadata: MessageMetadata,
    ) -> anyhow::Result<()> {
        #[cfg(feature = "filter")]
        let keyspace = self.get_keyspace_for_message(&mut message);
        #[cfg(not(feature = "filter"))]
        let keyspace = self.get_keyspace();
        let solidifier_handle = self.clone_solidifier_handle(*self.ref_ms);
        let inherent_worker = AtomicWorker::new(solidifier_handle, *self.ref_ms, message_id, self.retries);
        // Insert parents/children
        self.insert_parents(
            &inherent_worker,
            &message_id,
            &message.parents(),
            self.ref_ms,
            metadata.ledger_inclusion_state.clone(),
        )?;
        // insert payload (if any)
        if let Some(payload) = message.payload() {
            self.insert_payload(
                &inherent_worker,
                &message_id,
                &message,
                &payload,
                self.ref_ms,
                metadata.ledger_inclusion_state.clone(),
                Some(metadata.clone()),
            )?;
        }
        let message_tuple = (message, metadata);
        // store message and metadata
        self.insert(&inherent_worker, &keyspace, message_id, message_tuple)
    }
    fn insert_transaction<I: Inherent>(
        &mut self,
        inherent_worker: &I,
        message_id: &MessageId,
        message: &Message,
        transaction: &Box<TransactionPayload>,
        ledger_inclusion_state: Option<LedgerInclusionState>,
        milestone_index: MilestoneIndex,
        metadata: Option<MessageMetadata>,
    ) -> anyhow::Result<()> {
        let transaction_id = transaction.id();
        let unlock_blocks = transaction.unlock_blocks();
        let confirmed_milestone_index;
        if ledger_inclusion_state.is_some() {
            confirmed_milestone_index = Some(milestone_index);
        } else {
            confirmed_milestone_index = None;
        }
        if let Essence::Regular(regular) = transaction.essence() {
            for (input_index, input) in regular.inputs().iter().enumerate() {
                // insert utxoinput row along with input row
                if let Input::Utxo(utxo_input) = input {
                    let unlock_block = &unlock_blocks[input_index];
                    let input_data = InputData::utxo(utxo_input.clone(), unlock_block.clone());
                    // insert input row
                    self.insert_input(
                        inherent_worker,
                        message_id,
                        &transaction_id,
                        input_index as u16,
                        input_data,
                        ledger_inclusion_state,
                        confirmed_milestone_index,
                    )?;
                    // this is the spent_output which the input is spending from
                    let output_id = utxo_input.output_id();
                    // therefore we insert utxo_input.output_id() -> unlock_block to indicate that this output is_spent;
                    let unlock_data = UnlockData::new(transaction_id, input_index as u16, unlock_block.clone());
                    self.insert_unlock(
                        inherent_worker,
                        &message_id,
                        output_id.transaction_id(),
                        output_id.index(),
                        unlock_data,
                        ledger_inclusion_state,
                        confirmed_milestone_index,
                    )?;
                } else if let Input::Treasury(treasury_input) = input {
                    let input_data = InputData::treasury(treasury_input.clone());
                    // insert input row
                    self.insert_input(
                        inherent_worker,
                        message_id,
                        &transaction_id,
                        input_index as u16,
                        input_data,
                        ledger_inclusion_state,
                        confirmed_milestone_index,
                    )?;
                } else {
                    error!("A new input variant was added to this type!")
                }
            }
            for (output_index, output) in regular.outputs().iter().enumerate() {
                // insert output row
                self.insert_output(
                    inherent_worker,
                    message_id,
                    &transaction_id,
                    output_index as u16,
                    output.clone(),
                    ledger_inclusion_state,
                    confirmed_milestone_index,
                )?;
                // insert address row
                self.insert_address(
                    inherent_worker,
                    output,
                    &transaction_id,
                    output_index as u16,
                    milestone_index,
                    ledger_inclusion_state,
                )?;
            }
            if let Some(payload) = regular.payload() {
                self.insert_payload(
                    inherent_worker,
                    message_id,
                    message,
                    payload,
                    milestone_index,
                    ledger_inclusion_state,
                    metadata,
                )?
            }
        };
        Ok(())
    }
    fn insert_input<I: Inherent>(
        &self,
        inherent_worker: &I,
        message_id: &MessageId,
        transaction_id: &TransactionId,
        index: u16,
        input_data: InputData,
        inclusion_state: Option<LedgerInclusionState>,
        milestone_index: Option<MilestoneIndex>,
    ) -> anyhow::Result<()> {
        // -input variant: (InputTransactionId, InputIndex) -> UTXOInput data column
        let input_id = (*transaction_id, index);
        let transaction_record = TransactionRecord::input(*message_id, input_data, inclusion_state, milestone_index);
        self.insert(inherent_worker, &self.get_keyspace(), input_id, transaction_record)
    }
    fn insert_unlock<I: Inherent>(
        &self,
        inherent_worker: &I,
        message_id: &MessageId,
        utxo_transaction_id: &TransactionId,
        utxo_index: u16,
        unlock_data: UnlockData,
        inclusion_state: Option<LedgerInclusionState>,
        milestone_index: Option<MilestoneIndex>,
    ) -> anyhow::Result<()> {
        // -unlock variant: (UtxoInputTransactionId, UtxoInputOutputIndex) -> Unlock data column
        let utxo_id = (*utxo_transaction_id, utxo_index);
        let transaction_record = TransactionRecord::unlock(*message_id, unlock_data, inclusion_state, milestone_index);
        self.insert(inherent_worker, &self.get_keyspace(), utxo_id, transaction_record)
    }
    fn insert_output<I: Inherent>(
        &self,
        inherent_worker: &I,
        message_id: &MessageId,
        transaction_id: &TransactionId,
        index: u16,
        output: Output,
        inclusion_state: Option<LedgerInclusionState>,
        milestone_index: Option<MilestoneIndex>,
    ) -> anyhow::Result<()> {
        // -output variant: (OutputTransactionId, OutputIndex) -> Output data column
        let output_id = (*transaction_id, index);
        let transaction_record = TransactionRecord::output(*message_id, output, inclusion_state, milestone_index);
        self.insert(inherent_worker, &self.get_keyspace(), output_id, transaction_record)
    }
    fn insert_address<I: Inherent>(
        &self,
        inherent_worker: &I,
        output: &Output,
        transaction_id: &TransactionId,
        index: u16,
        milestone_index: MilestoneIndex,
        inclusion_state: Option<LedgerInclusionState>,
    ) -> anyhow::Result<()> {
        let partition_id = self.get_partition_id(milestone_index);
        let output_type = output.kind();
        match output {
            Output::SignatureLockedSingle(sls) => {
                if let Address::Ed25519(ed_address) = sls.address() {
                    let partitioned = Partitioned::new(*ed_address, partition_id, milestone_index.0);
                    let address_record =
                        AddressRecord::new(output_type, *transaction_id, index, sls.amount(), inclusion_state);
                    self.insert(inherent_worker, &self.get_keyspace(), partitioned, address_record)?;
                    // insert hint record
                    let hint = Hint::address(ed_address.to_string());
                    let partition = Partition::new(partition_id, *milestone_index);
                    self.insert(inherent_worker, &self.get_keyspace(), hint, partition)
                } else {
                    bail!("Unexpected address variant");
                }
            }
            Output::SignatureLockedDustAllowance(slda) => {
                if let Address::Ed25519(ed_address) = slda.address() {
                    let partitioned = Partitioned::new(*ed_address, partition_id, milestone_index.0);
                    let address_record =
                        AddressRecord::new(output_type, *transaction_id, index, slda.amount(), inclusion_state);
                    self.insert(inherent_worker, &self.get_keyspace(), partitioned, address_record)?;
                    // insert hint record
                    let hint = Hint::address(ed_address.to_string());
                    let partition = Partition::new(partition_id, *milestone_index);
                    self.insert(inherent_worker, &self.get_keyspace(), hint, partition)
                } else {
                    bail!("Unexpected address variant");
                }
            }
            e => {
                if let Output::Treasury(_) = e {
                    Ok(())
                } else {
                    bail!("Unexpected new output variant {:?}", e);
                }
            }
        }
    }
    fn insert<I, S, K, V>(&self, inherent_worker: &I, keyspace: &S, key: K, value: V) -> anyhow::Result<()>
    where
        I: Inherent,
        S: 'static + Insert<K, V>,
        K: 'static + Send + Clone,
        V: 'static + Send + Clone,
    {
        let insert_req = keyspace.insert(&key, &value).consistency(Consistency::One).build()?;
        let worker = inherent_worker.inherent_boxed(keyspace.clone(), key, value);
        insert_req.send_local(worker);
        Ok(())
    }

    fn delete_parents(
        &self,
        message_id: &MessageId,
        parents: &Parents,
        milestone_index: MilestoneIndex,
    ) -> anyhow::Result<()> {
        let partition_id = self.get_partition_id(milestone_index);
        for parent_id in parents.iter() {
            let parent_pk = ParentPK::new(*parent_id, partition_id, milestone_index, *message_id);
            self.delete(parent_pk)?;
        }
        Ok(())
    }
    fn delete_indexation(
        &self,
        message_id: &MessageId,
        indexation: Indexation,
        milestone_index: MilestoneIndex,
    ) -> anyhow::Result<()> {
        let partition_id = self.get_partition_id(milestone_index);
        let index_pk = IndexationPK::new(indexation, partition_id, milestone_index, *message_id);
        self.delete(index_pk)
    }
    fn delete_transaction_partitioned_rows(
        &self,
        message_id: &MessageId,
        transaction: &Box<TransactionPayload>,
        milestone_index: MilestoneIndex,
    ) -> anyhow::Result<()> {
        let transaction_id = transaction.id();
        if let Essence::Regular(regular) = transaction.essence() {
            if let Some(Payload::Indexation(indexation)) = regular.payload() {
                let index_key = Indexation(String::from_utf8_lossy(indexation.index()).into_owned());
                self.delete_indexation(&message_id, index_key, milestone_index)?;
            }
            for (output_index, output) in regular.outputs().iter().enumerate() {
                self.delete_address(output, &transaction_id, output_index as u16, milestone_index)?;
            }
        }
        Ok(())
    }
    fn delete_address(
        &self,
        output: &Output,
        transaction_id: &TransactionId,
        index: u16,
        milestone_index: MilestoneIndex,
    ) -> anyhow::Result<()> {
        let partition_id = self.get_partition_id(milestone_index);
        let output_type = output.kind();
        match output {
            Output::SignatureLockedSingle(sls) => {
                if let Address::Ed25519(ed_address) = sls.address() {
                    let address_pk = Ed25519AddressPK::new(
                        *ed_address,
                        partition_id,
                        milestone_index,
                        output_type,
                        *transaction_id,
                        index,
                    );
                    self.delete(address_pk)?;
                } else {
                    error!("Unexpected address variant");
                }
            }
            Output::SignatureLockedDustAllowance(slda) => {
                if let Address::Ed25519(ed_address) = slda.address() {
                    let address_pk = Ed25519AddressPK::new(
                        *ed_address,
                        partition_id,
                        milestone_index,
                        output_type,
                        *transaction_id,
                        index,
                    );
                    self.delete(address_pk)?;
                } else {
                    error!("Unexpected address variant");
                }
            }
            e => {
                if let Output::Treasury(_) = e {
                } else {
                    error!("Unexpected new output variant {:?}", e);
                }
            }
        }
        Ok(())
    }
    fn delete<K, V>(&self, key: K) -> anyhow::Result<()>
    where
        PermanodeKeyspace: Delete<K, V>,
        K: 'static + Send + Clone,
        V: 'static + Send + Clone,
    {
        let delete_req = self
            .default_keyspace
            .delete(&key)
            .consistency(Consistency::One)
            .build()?;
        let worker = DeleteWorker::boxed(self.default_keyspace.clone(), key);
        delete_req.send_local(worker);
        Ok(())
    }
}

pub struct AtomicWorker {
    arc_handle: Arc<AtomicSolidifierHandle>,
    retries: u16,
}

impl AtomicWorker {
    fn new(solidifier_handle: SolidifierHandle, milestone_index: u32, message_id: MessageId, retries: u16) -> Self {
        let any_error = std::sync::atomic::AtomicBool::new(false);
        let atomic_handle = AtomicSolidifierHandle::new(solidifier_handle, milestone_index, message_id, any_error);
        let arc_handle = std::sync::Arc::new(atomic_handle);
        Self { arc_handle, retries }
    }
}
pub struct SimpleWorker;

trait Inherent {
    fn inherent_boxed<S, K, V>(&self, keyspace: S, key: K, value: V) -> Box<dyn Worker>
    where
        S: 'static + Insert<K, V>,
        K: 'static + Send + Clone,
        V: 'static + Send + Clone;
}

impl Inherent for SimpleWorker {
    fn inherent_boxed<S, K, V>(&self, keyspace: S, key: K, value: V) -> Box<dyn Worker>
    where
        S: 'static + Insert<K, V>,
        K: 'static + Send + Clone,
        V: 'static + Send + Clone,
    {
        InsertWorker::boxed(keyspace, key, value)
    }
}

impl Inherent for AtomicWorker {
    fn inherent_boxed<S, K, V>(&self, keyspace: S, key: K, value: V) -> Box<dyn Worker>
    where
        S: 'static + Insert<K, V>,
        K: 'static + Send + Clone,
        V: 'static + Send + Clone,
    {
        AtomicSolidifierWorker::boxed(self.arc_handle.clone(), keyspace, key, value, self.retries)
    }
}<|MERGE_RESOLUTION|>--- conflicted
+++ resolved
@@ -167,13 +167,9 @@
                                 });
                         } else {
                             // store it as metadata
-<<<<<<< HEAD
-                            self.insert_message_metadata(metadata.clone()).unwrap_or_else(|e| {
+                            self.insert_message_metadata(metadata).unwrap_or_else(|e| {
                                 error!("{}", e);
                             });
-=======
-                            self.insert_message_metadata(metadata);
->>>>>>> b97cea00
                         }
                     }
                 }
