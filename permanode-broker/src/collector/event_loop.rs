--- conflicted
+++ resolved
@@ -13,67 +13,20 @@
             match event {
                 #[allow(unused_mut)]
                 CollectorEvent::Message(message_id, mut message) => {
-<<<<<<< HEAD
                     // info!("Inserting: {}", message_id.to_string());
-                    // let (tx, rx) = tokio::sync::mpsc::unbounded_channel();
-=======
->>>>>>> 2c52f6da
                     // check if msg already in lru cache(if so then it's already presisted)
                     if let None = self.lru_msg.get(&message_id) {
-                        #[cfg(feature = "filter")]
-                        {
-<<<<<<< HEAD
-                            let res = permanode_filter::filter_messages(&mut message).await;
-                            let keyspace = PermanodeKeyspace::new(res.keyspace.into_owned());
-                            // TODO: use the TTL
-                            keyspace
-                                .insert(&message_id, &message)
-                                .consistency(Consistency::One)
-                                .build()
-                                .send_local(InsertWorker::boxed(keyspace.clone(), message_id, message));
-                        }
-                        #[cfg(not(feature = "filter"))]
-                        {
-                            // Get the first keyspace or default to "permanode"
-                            // In order to use multiple keyspaces, the user must
-                            // use filters to determine where records go
-                            let keyspace = PermanodeKeyspace::new(
-                                self.storage_config
-                                    .as_ref()
-                                    .and_then(|config| {
-                                        config
-                                            .keyspaces
-                                            .first()
-                                            .and_then(|keyspace| Some(keyspace.name.clone()))
-                                    })
-                                    .unwrap_or("permanode".to_owned()),
-                            );
-                            keyspace
-                                .insert(&message_id, &message)
-                                .consistency(Consistency::One)
-                                .build()
-                                .send_local(InsertWorker::boxed(keyspace.clone(), message_id, message));
-=======
-                            // store message
-                            self.insert_message(&message_id, &message);
-                            // add it to the cache in order to not presist it again.
-                            self.lru_msg.put(message_id, (self.est_ms, message));
->>>>>>> 2c52f6da
-                        }
+                        // store message
+                        self.insert_message(&message_id, &message);
+                        // add it to the cache in order to not presist it again.
+                        self.lru_msg.put(message_id, (self.est_ms, message));
                     }
                 }
-<<<<<<< HEAD
-                CollectorEvent::MessageReferenced(msg_ref) => {
-                    let ref_ms = msg_ref.referenced_by_milestone_index.as_ref().unwrap();
-                    let partition_id = (ref_ms % (self.collectors_count as u32)) as u8;
-                    let message_id = MessageId::from_str(&msg_ref.message_id.clone()).unwrap();
-=======
                 CollectorEvent::MessageReferenced(metadata) => {
                     let ref_ms = metadata.referenced_by_milestone_index.as_ref().unwrap();
                     let _partition_id = (ref_ms % (self.collectors_count as u32)) as u8;
                     let message_id = metadata.message_id;
                     self.est_ms.0 = *ref_ms;
->>>>>>> 2c52f6da
                     // check if msg already in lru cache(if so then it's already presisted)
                     if let None = self.lru_msg_ref.get(&message_id) {
                         // check if msg already exist in the cache, if so we push it to solidifier
@@ -105,6 +58,31 @@
 }
 
 impl Collector {
+    fn get_keyspace(&self) -> PermanodeKeyspace {
+        #[cfg(feature = "filter")]
+        {
+            let res = permanode_filter::filter_messages(&mut message).await;
+            PermanodeKeyspace::new(res.keyspace.into_owned())
+        }
+        #[cfg(not(feature = "filter"))]
+        {
+            // Get the first keyspace or default to "permanode"
+            // In order to use multiple keyspaces, the user must
+            // use filters to determine where records go
+            PermanodeKeyspace::new(
+                self.storage_config
+                    .as_ref()
+                    .and_then(|config| {
+                        config
+                            .keyspaces
+                            .first()
+                            .and_then(|keyspace| Some(keyspace.name.clone()))
+                    })
+                    .unwrap_or("permanode".to_owned()),
+            )
+        }
+    }
+
     fn insert_message(&mut self, message_id: &MessageId, message: &Message) {
         // Check if metadata already exist in the cache
         let ledger_inclusion_state;
@@ -220,7 +198,7 @@
         V: 'static + Send + Clone,
     {
         let insert_req = self
-            .default_keyspace
+            .get_keyspace()
             .insert(&key, &value)
             .consistency(Consistency::One)
             .build();
