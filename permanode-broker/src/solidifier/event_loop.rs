--- conflicted
+++ resolved
@@ -262,13 +262,8 @@
     fn handle_milestone_msg(
         &mut self,
         MilestoneMessage(_message_id, milestone_payload, message, metadata): MilestoneMessage,
-<<<<<<< HEAD
     ) -> anyhow::Result<()> {
         let milestone_index = milestone_payload.essence().index().0;
-=======
-    ) {
-        let milestone_index = *milestone_payload.essence().index();
->>>>>>> 4853cca3
         let partitioner = &self.message_id_partitioner;
         let collectors_handles = &self.collector_handles;
         let solidifier_id = self.partition_id;
