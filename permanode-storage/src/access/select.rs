use super::*;
use permanode_common::SyncRange;
use scylla_cql::Row;
use std::{
    collections::{
        HashMap,
        VecDeque,
    },
    str::FromStr,
};

impl Select<MessageId, Message> for PermanodeKeyspace {
    type QueryOrPrepared = PreparedStatement;
    fn statement(&self) -> std::borrow::Cow<'static, str> {
        format!("SELECT message FROM {}.messages WHERE message_id = ?", self.name()).into()
    }
    fn bind_values<T: Values>(builder: T, message_id: &MessageId) -> T::Return {
        builder.value(&message_id.to_string())
    }
}

impl RowsDecoder<MessageId, Message> for PermanodeKeyspace {
    type Row = Record<Option<Message>>;
    fn try_decode(decoder: Decoder) -> anyhow::Result<Option<Message>> {
        ensure!(decoder.is_rows()?, "Decoded response is not rows!");
        Ok(Self::Row::rows_iter(decoder)?
            .next()
            .map(|row| row.into_inner())
            .flatten())
    }
}

impl Select<MessageId, MessageMetadata> for PermanodeKeyspace {
    type QueryOrPrepared = PreparedStatement;
    fn statement(&self) -> std::borrow::Cow<'static, str> {
        format!("SELECT metadata FROM {}.messages WHERE message_id = ?", self.name()).into()
    }
    fn bind_values<T: Values>(builder: T, message_id: &MessageId) -> T::Return {
        builder.value(&message_id.to_string())
    }
}

impl RowsDecoder<MessageId, MessageMetadata> for PermanodeKeyspace {
    type Row = Record<Option<MessageMetadata>>;
    fn try_decode(decoder: Decoder) -> anyhow::Result<Option<MessageMetadata>> {
        ensure!(decoder.is_rows()?, "Decoded response is not rows!");

        Ok(Self::Row::rows_iter(decoder)?
            .next()
            .map(|row| row.into_inner())
            .flatten())
    }
}

impl Select<MessageId, (Option<Message>, Option<MessageMetadata>)> for PermanodeKeyspace {
    type QueryOrPrepared = PreparedStatement;
    fn statement(&self) -> std::borrow::Cow<'static, str> {
        format!(
            "SELECT message, metadata FROM {}.messages WHERE message_id = ?",
            self.name()
        )
        .into()
    }
    fn bind_values<T: Values>(builder: T, message_id: &MessageId) -> T::Return {
        builder.value(&message_id.to_string())
    }
}

impl RowsDecoder<MessageId, (Option<Message>, Option<MessageMetadata>)> for PermanodeKeyspace {
    type Row = Record<(Option<Message>, Option<MessageMetadata>)>;
    fn try_decode(decoder: Decoder) -> anyhow::Result<Option<(Option<Message>, Option<MessageMetadata>)>> {
        ensure!(decoder.is_rows()?, "Decoded response is not rows!");
        if let Some(row) = Self::Row::rows_iter(decoder)?.next() {
            let row = row.into_inner();
            Ok(Some((row.0, row.1)))
        } else {
            Ok(None)
        }
    }
}

impl Select<Partitioned<MessageId>, Paged<VecDeque<Partitioned<ParentRecord>>>> for PermanodeKeyspace {
    type QueryOrPrepared = PreparedStatement;
    fn statement(&self) -> std::borrow::Cow<'static, str> {
        format!(
            "SELECT partition_id, milestone_index, message_id, inclusion_state
            FROM {}.parents
            WHERE parent_id = ? AND partition_id = ? AND milestone_index <= ?",
            self.name()
        )
        .into()
    }
    fn bind_values<T: Values>(builder: T, message_id: &Partitioned<MessageId>) -> T::Return {
        builder
            .value(&message_id.to_string())
            .value(&message_id.partition_id())
            .value(&message_id.milestone_index())
    }
}

impl<K> RowsDecoder<Partitioned<K>, Paged<VecDeque<Partitioned<ParentRecord>>>> for PermanodeKeyspace {
    type Row = Record<(PartitionId, MilestoneIndex, MessageId, Option<LedgerInclusionState>)>;
    fn try_decode(decoder: Decoder) -> anyhow::Result<Option<Paged<VecDeque<Partitioned<ParentRecord>>>>> {
        ensure!(decoder.is_rows()?, "Decoded response is not rows!");
        let mut iter = Self::Row::rows_iter(decoder)?;
        let paging_state = iter.take_paging_state();
        let values = iter
            .map(|row| {
                let (partition_id, milestone_index, message_id, inclusion_state) = row.into_inner();
                Partitioned::new(
                    ParentRecord::new(message_id, inclusion_state),
                    partition_id,
                    milestone_index.0,
                )
            })
            .collect();
        Ok(Some(Paged::new(values, paging_state)))
    }
}

impl Select<Partitioned<Indexation>, Paged<VecDeque<Partitioned<IndexationRecord>>>> for PermanodeKeyspace {
    type QueryOrPrepared = PreparedStatement;
    fn statement(&self) -> std::borrow::Cow<'static, str> {
        format!(
            "SELECT partition_id, milestone_index, message_id, inclusion_state
            FROM {}.indexes
            WHERE indexation = ? AND partition_id = ? AND milestone_index <= ?",
            self.name()
        )
        .into()
    }
    fn bind_values<T: Values>(builder: T, index: &Partitioned<Indexation>) -> T::Return {
        builder
            .value(&index.0)
            .value(&index.partition_id())
            .value(&index.milestone_index())
    }
}

impl<K> RowsDecoder<Partitioned<K>, Paged<VecDeque<Partitioned<IndexationRecord>>>> for PermanodeKeyspace {
    type Row = Record<(PartitionId, MilestoneIndex, MessageId, Option<LedgerInclusionState>)>;
    fn try_decode(decoder: Decoder) -> anyhow::Result<Option<Paged<VecDeque<Partitioned<IndexationRecord>>>>> {
        ensure!(decoder.is_rows()?, "Decoded response is not rows!");
        let mut iter = Self::Row::rows_iter(decoder)?;
        let paging_state = iter.take_paging_state();
        let values = iter
            .map(|row| {
                let (partition_id, milestone_index, message_id, inclusion_state) = row.into_inner();
                Partitioned::new(
                    IndexationRecord::new(message_id, inclusion_state),
                    partition_id,
                    milestone_index.0,
                )
            })
            .collect();
        Ok(Some(Paged::new(values, paging_state)))
    }
}

impl Select<Partitioned<Ed25519Address>, Paged<VecDeque<Partitioned<AddressRecord>>>> for PermanodeKeyspace {
    type QueryOrPrepared = PreparedStatement;
    fn statement(&self) -> std::borrow::Cow<'static, str> {
        format!(
            "SELECT partition_id, milestone_index, output_type, transaction_id, idx, amount, inclusion_state, address
            FROM {}.addresses
            WHERE address = ? AND partition_id = ? AND milestone_index <= ?",
            self.name()
        )
        .into()
    }
    fn bind_values<T: Values>(builder: T, address: &Partitioned<Ed25519Address>) -> T::Return {
        builder
            .value(&address.to_string())
            .value(&address.partition_id())
            .value(&address.milestone_index())
    }
}

impl RowsDecoder<Partitioned<Ed25519Address>, Paged<VecDeque<Partitioned<AddressRecord>>>> for PermanodeKeyspace {
    type Row = Record<(
        PartitionId,
        MilestoneIndex,
        OutputType,
        TransactionId,
        Index,
        Amount,
        Option<LedgerInclusionState>,
        String,
    )>;
<<<<<<< HEAD
    fn try_decode(decoder: Decoder) -> anyhow::Result<Option<Paged<VecDeque<Partitioned<AddressRecord>>>>> {
        ensure!(decoder.is_rows()?, "Decoded response is not rows!");
        let mut iter = Self::Row::rows_iter(decoder)?;
        let paging_state = iter.take_paging_state();
        let values = iter
            .map(|row| {
                let (partition_id, milestone_index, output_type, transaction_id, index, amount, inclusion_state) =
                    row.into_inner();
                Partitioned::new(
                    AddressRecord::new(output_type, transaction_id, index, amount, inclusion_state),
                    partition_id,
                    milestone_index.0,
                )
            })
            .collect();
        Ok(Some(Paged::new(values, paging_state)))
=======
    fn try_decode(decoder: Decoder) -> Result<Option<Paged<VecDeque<Partitioned<AddressRecord>>>>, CqlError> {
        if decoder.is_rows() {
            let mut iter = Self::Row::rows_iter(decoder);
            let paging_state = iter.take_paging_state();
            let map = iter.fold(HashMap::<String, Partitioned<AddressRecord>>::new(), |mut map, row| {
                let (
                    partition_id,
                    milestone_index,
                    output_type,
                    transaction_id,
                    index,
                    amount,
                    inclusion_state,
                    address,
                ) = row.into_inner();
                let record = Partitioned::new(
                    AddressRecord::new(output_type, transaction_id, index, amount, inclusion_state),
                    partition_id,
                    milestone_index.0,
                );
                map.entry(address)
                    .and_modify(|v| {
                        if v.ledger_inclusion_state.is_none() {
                            *v = record.clone();
                        }
                    })
                    .or_insert(record);
                map
            });
            let values = map.into_iter().map(|(_, v)| v).collect();
            Ok(Some(Paged::new(values, paging_state)))
        } else {
            Err(decoder.get_error())
        }
>>>>>>> 10c6130a
    }
}

impl Select<OutputId, OutputRes> for PermanodeKeyspace {
    type QueryOrPrepared = PreparedStatement;
    fn statement(&self) -> std::borrow::Cow<'static, str> {
        format!(
            "SELECT message_id, data, inclusion_state
            FROM {}.transactions
            WHERE transaction_id = ?
            AND idx = ?
            AND (variant = 'output' OR variant = 'unlock')",
            self.name()
        )
        .into()
    }
    fn bind_values<T: Values>(builder: T, output_id: &OutputId) -> T::Return {
        builder
            .value(&output_id.transaction_id().to_string())
            .value(&output_id.index())
    }
}

impl RowsDecoder<OutputId, OutputRes> for PermanodeKeyspace {
    type Row = Record<(MessageId, TransactionData, Option<LedgerInclusionState>)>;
    fn try_decode(decoder: Decoder) -> anyhow::Result<Option<OutputRes>> {
        ensure!(decoder.is_rows()?, "Decoded response is not rows!");
        let mut unlock_blocks = Vec::new();
        let mut output = None;
        for (message_id, transaction_data, inclusion_state) in
            Self::Row::rows_iter(decoder)?.map(|row| row.into_inner())
        {
            match transaction_data {
                TransactionData::Output(o) => output = Some(CreatedOutput::new(message_id, o)),
                TransactionData::Unlock(u) => unlock_blocks.push(UnlockRes {
                    message_id,
                    block: u.unlock_block,
                    inclusion_state,
                }),
                _ => (),
            }
        }
        Ok(output.map(|output| OutputRes { output, unlock_blocks }))
    }
}

impl Select<TransactionId, MessageId> for PermanodeKeyspace {
    type QueryOrPrepared = PreparedStatement;
    fn statement(&self) -> std::borrow::Cow<'static, str> {
        format!(
            "SELECT message_id FROM {}.transactions 
            WHERE transaction_id = ? and inclusion_state = ? and variant = 'input'
            LIMIT 1 ALLOW FILTERING",
            self.name()
        )
        .into()
    }
    fn bind_values<T: Values>(builder: T, transaction_id: &TransactionId) -> T::Return {
        builder
            .value(&transaction_id.to_string())
            .value(&LedgerInclusionState::Included)
    }
}

impl RowsDecoder<TransactionId, MessageId> for PermanodeKeyspace {
    type Row = Record<Option<MessageId>>;
    fn try_decode(decoder: Decoder) -> anyhow::Result<Option<MessageId>> {
        ensure!(decoder.is_rows()?, "Decoded response is not rows!");

        Ok(Self::Row::rows_iter(decoder)?
            .next()
            .map(|row| row.into_inner())
            .flatten())
    }
}

impl Select<MilestoneIndex, Milestone> for PermanodeKeyspace {
    type QueryOrPrepared = PreparedStatement;
    fn statement(&self) -> std::borrow::Cow<'static, str> {
        format!(
            "SELECT message_id, timestamp FROM {}.milestones WHERE milestone_index = ?",
            self.name()
        )
        .into()
    }
    fn bind_values<T: Values>(builder: T, index: &MilestoneIndex) -> T::Return {
        builder.value(&index.0)
    }
}

impl RowsDecoder<MilestoneIndex, Milestone> for PermanodeKeyspace {
    type Row = Record<(MessageId, u64)>;
    fn try_decode(decoder: Decoder) -> anyhow::Result<Option<Milestone>> {
        ensure!(decoder.is_rows()?, "Decoded response is not rows!");
        Ok(Self::Row::rows_iter(decoder)?
            .next()
            .map(|row| Milestone::new(row.0, row.1)))
    }
}

impl Select<Hint, Vec<(MilestoneIndex, PartitionId)>> for PermanodeKeyspace {
    type QueryOrPrepared = PreparedStatement;

    fn statement(&self) -> std::borrow::Cow<'static, str> {
        format!(
            "SELECT milestone_index, partition_id
            FROM {}.hints
            WHERE hint = ? AND variant = ?",
            self.name()
        )
        .into()
    }

    fn bind_values<T: Values>(builder: T, hint: &Hint) -> T::Return {
        builder.value(&hint.hint).value(&hint.variant.to_string())
    }
}

impl<K> RowsDecoder<K, Vec<(MilestoneIndex, PartitionId)>> for PermanodeKeyspace {
    type Row = Record<(u32, u16)>;

    fn try_decode(decoder: Decoder) -> anyhow::Result<Option<Vec<(MilestoneIndex, PartitionId)>>> {
        ensure!(decoder.is_rows()?, "Decoded response is not rows!");
        Ok(Some(
            Self::Row::rows_iter(decoder)?
                .map(|row| {
                    let (index, partition_id) = row.into_inner();
                    (MilestoneIndex(index), partition_id)
                })
                .collect(),
        ))
    }
}

impl Select<SyncRange, Iter<SyncRecord>> for PermanodeKeyspace {
    type QueryOrPrepared = QueryStatement;
    fn statement(&self) -> std::borrow::Cow<'static, str> {
        format!(
            "SELECT milestone_index, synced_by, logged_by FROM {}.sync WHERE key = ? AND milestone_index >= ? AND milestone_index < ?",
            self.name()
        )
        .into()
    }
    fn bind_values<T: Values>(builder: T, sync_range: &SyncRange) -> T::Return {
        builder
            .value(&"permanode")
            .value(&sync_range.from)
            .value(&sync_range.to)
    }
}

impl RowsDecoder<SyncRange, Iter<SyncRecord>> for PermanodeKeyspace {
    type Row = SyncRecord;
    fn try_decode(decoder: Decoder) -> anyhow::Result<Option<Iter<SyncRecord>>> {
        ensure!(decoder.is_rows()?, "Decoded response is not rows!");
        let rows_iter = Self::Row::rows_iter(decoder)?;
        if rows_iter.is_empty() {
            Ok(None)
        } else {
            Ok(Some(rows_iter))
        }
    }
}

// ###############
// ROW DEFINITIONS
// ###############

impl Row for Record<Option<Message>> {
    fn try_decode_row<T: ColumnValue>(rows: &mut T) -> anyhow::Result<Self> {
        Ok(Record::new(rows.column_value::<Option<Cursor<Vec<u8>>>>().and_then(
            |bytes| Ok(bytes.map(|mut bytes| Message::unpack(&mut bytes)).transpose()?),
        )?))
    }
}

impl Row for Record<Option<MessageMetadata>> {
    fn try_decode_row<T: ColumnValue>(rows: &mut T) -> anyhow::Result<Self> {
        Ok(Record::new(rows.column_value::<Option<MessageMetadata>>()?))
    }
}

impl Row for Record<(Option<Message>, Option<MessageMetadata>)> {
    fn try_decode_row<T: ColumnValue>(rows: &mut T) -> anyhow::Result<Self> {
        let message = rows
            .column_value::<Option<Cursor<Vec<u8>>>>()
            .and_then(|bytes| Ok(bytes.map(|mut bytes| Message::unpack(&mut bytes)).transpose()?))?;
        let metadata = rows.column_value::<Option<MessageMetadata>>()?;
        Ok(Record::new((message, metadata)))
    }
}

impl Row for Record<MessageId> {
    fn try_decode_row<T: ColumnValue>(rows: &mut T) -> anyhow::Result<Self> {
        Ok(Record::new(MessageId::from_str(&rows.column_value::<String>()?)?))
    }
}

impl Row for Record<Option<MessageId>> {
    fn try_decode_row<T: ColumnValue>(rows: &mut T) -> anyhow::Result<Self> {
        Ok(Record::new(rows.column_value::<Option<String>>().and_then(|id| {
            Ok(id.map(|id| MessageId::from_str(&id)).transpose()?)
        })?))
    }
}

impl Row for Record<(TransactionId, u16)> {
    fn try_decode_row<T: ColumnValue>(rows: &mut T) -> anyhow::Result<Self> {
        let transaction_id = TransactionId::from_str(&rows.column_value::<String>()?)?;
        let index = rows.column_value::<u16>()?;
        Ok(Record::new((transaction_id, index)))
    }
}

impl Row for Record<(MessageId, TransactionData, Option<LedgerInclusionState>)> {
    fn try_decode_row<T: ColumnValue>(rows: &mut T) -> anyhow::Result<Self> {
        let message_id = MessageId::from_str(&rows.column_value::<String>()?)?;
        let data = rows.column_value::<TransactionData>()?;
        let inclusion_state = rows.column_value::<Option<LedgerInclusionState>>()?;
        Ok(Record::new((message_id, data, inclusion_state)))
    }
}

impl Row for Record<(MessageId, u64)> {
    fn try_decode_row<T: ColumnValue>(rows: &mut T) -> anyhow::Result<Self> {
        let message_id = MessageId::from_str(&rows.column_value::<String>()?)?;
        let timestamp = rows.column_value::<u64>()?;
        Ok(Record::new((message_id, timestamp)))
    }
}

impl Row for Record<(u32, u16)> {
    fn try_decode_row<R: Rows + ColumnValue>(rows: &mut R) -> anyhow::Result<Self> {
        Ok(Record::new((rows.column_value::<u32>()?, rows.column_value::<u16>()?)))
    }
}

impl Row for Record<(PartitionId, MilestoneIndex, MessageId, Option<LedgerInclusionState>)> {
    fn try_decode_row<R: Rows + ColumnValue>(rows: &mut R) -> anyhow::Result<Self> {
        let partition_id = rows.column_value::<PartitionId>()?;
        let milestone_index = rows.column_value::<u32>()?;
        let message_id = MessageId::from_str(&rows.column_value::<String>()?)?;
        let inclusion_state = rows.column_value::<Option<LedgerInclusionState>>()?;
        Ok(Record::new((
            partition_id,
            MilestoneIndex(milestone_index),
            message_id,
            inclusion_state,
        )))
    }
}

impl Row
    for Record<(
        PartitionId,
        MilestoneIndex,
        OutputType,
        TransactionId,
        Index,
        Amount,
        Option<LedgerInclusionState>,
        String,
    )>
{
<<<<<<< HEAD
    fn try_decode_row<R: Rows + ColumnValue>(rows: &mut R) -> anyhow::Result<Self> {
        let partition_id = rows.column_value::<PartitionId>()?;
        let milestone_index = rows.column_value::<u32>()?;
        let output_type = rows.column_value::<OutputType>()?;
        let transaction_id = TransactionId::from_str(&rows.column_value::<String>()?)?;
        let index = rows.column_value::<u16>()?;
        let amount = rows.column_value::<Amount>()?;
        let inclusion_state = rows.column_value::<Option<LedgerInclusionState>>()?;
        Ok(Record::new((
=======
    fn decode_row<R: Rows + ColumnValue>(rows: &mut R) -> Self {
        let partition_id = rows.column_value::<PartitionId>();
        let milestone_index = rows.column_value::<u32>();
        let output_type = rows.column_value::<OutputType>();
        let transaction_id = TransactionId::from_str(&rows.column_value::<String>()).unwrap();
        let index = rows.column_value::<u16>();
        let amount = rows.column_value::<Amount>();
        let inclusion_state = rows.column_value::<Option<LedgerInclusionState>>();
        let address = rows.column_value::<String>();
        Record::new((
>>>>>>> 10c6130a
            partition_id,
            MilestoneIndex(milestone_index),
            output_type,
            transaction_id,
            index,
            amount,
            inclusion_state,
<<<<<<< HEAD
        )))
=======
            address,
        ))
>>>>>>> 10c6130a
    }
}

impl Row for SyncRecord {
    fn try_decode_row<T: ColumnValue>(rows: &mut T) -> anyhow::Result<Self> {
        let milestone_index = MilestoneIndex(rows.column_value::<u32>()?);
        let synced_by = rows.column_value::<Option<u8>>()?;
        let logged_by = rows.column_value::<Option<u8>>()?;
        Ok(SyncRecord::new(milestone_index, synced_by, logged_by))
    }
}<|MERGE_RESOLUTION|>--- conflicted
+++ resolved
@@ -187,59 +187,29 @@
         Option<LedgerInclusionState>,
         String,
     )>;
-<<<<<<< HEAD
     fn try_decode(decoder: Decoder) -> anyhow::Result<Option<Paged<VecDeque<Partitioned<AddressRecord>>>>> {
         ensure!(decoder.is_rows()?, "Decoded response is not rows!");
         let mut iter = Self::Row::rows_iter(decoder)?;
         let paging_state = iter.take_paging_state();
-        let values = iter
-            .map(|row| {
-                let (partition_id, milestone_index, output_type, transaction_id, index, amount, inclusion_state) =
-                    row.into_inner();
-                Partitioned::new(
-                    AddressRecord::new(output_type, transaction_id, index, amount, inclusion_state),
-                    partition_id,
-                    milestone_index.0,
-                )
-            })
-            .collect();
+        let map = iter.fold(HashMap::<String, Partitioned<AddressRecord>>::new(), |mut map, row| {
+            let (partition_id, milestone_index, output_type, transaction_id, index, amount, inclusion_state, address) =
+                row.into_inner();
+            let record = Partitioned::new(
+                AddressRecord::new(output_type, transaction_id, index, amount, inclusion_state),
+                partition_id,
+                milestone_index.0,
+            );
+            map.entry(address)
+                .and_modify(|v| {
+                    if v.ledger_inclusion_state.is_none() {
+                        *v = record.clone();
+                    }
+                })
+                .or_insert(record);
+            map
+        });
+        let values = map.into_iter().map(|(_, v)| v).collect();
         Ok(Some(Paged::new(values, paging_state)))
-=======
-    fn try_decode(decoder: Decoder) -> Result<Option<Paged<VecDeque<Partitioned<AddressRecord>>>>, CqlError> {
-        if decoder.is_rows() {
-            let mut iter = Self::Row::rows_iter(decoder);
-            let paging_state = iter.take_paging_state();
-            let map = iter.fold(HashMap::<String, Partitioned<AddressRecord>>::new(), |mut map, row| {
-                let (
-                    partition_id,
-                    milestone_index,
-                    output_type,
-                    transaction_id,
-                    index,
-                    amount,
-                    inclusion_state,
-                    address,
-                ) = row.into_inner();
-                let record = Partitioned::new(
-                    AddressRecord::new(output_type, transaction_id, index, amount, inclusion_state),
-                    partition_id,
-                    milestone_index.0,
-                );
-                map.entry(address)
-                    .and_modify(|v| {
-                        if v.ledger_inclusion_state.is_none() {
-                            *v = record.clone();
-                        }
-                    })
-                    .or_insert(record);
-                map
-            });
-            let values = map.into_iter().map(|(_, v)| v).collect();
-            Ok(Some(Paged::new(values, paging_state)))
-        } else {
-            Err(decoder.get_error())
-        }
->>>>>>> 10c6130a
     }
 }
 
@@ -504,7 +474,6 @@
         String,
     )>
 {
-<<<<<<< HEAD
     fn try_decode_row<R: Rows + ColumnValue>(rows: &mut R) -> anyhow::Result<Self> {
         let partition_id = rows.column_value::<PartitionId>()?;
         let milestone_index = rows.column_value::<u32>()?;
@@ -513,19 +482,8 @@
         let index = rows.column_value::<u16>()?;
         let amount = rows.column_value::<Amount>()?;
         let inclusion_state = rows.column_value::<Option<LedgerInclusionState>>()?;
+        let address = rows.column_value::<String>()?;
         Ok(Record::new((
-=======
-    fn decode_row<R: Rows + ColumnValue>(rows: &mut R) -> Self {
-        let partition_id = rows.column_value::<PartitionId>();
-        let milestone_index = rows.column_value::<u32>();
-        let output_type = rows.column_value::<OutputType>();
-        let transaction_id = TransactionId::from_str(&rows.column_value::<String>()).unwrap();
-        let index = rows.column_value::<u16>();
-        let amount = rows.column_value::<Amount>();
-        let inclusion_state = rows.column_value::<Option<LedgerInclusionState>>();
-        let address = rows.column_value::<String>();
-        Record::new((
->>>>>>> 10c6130a
             partition_id,
             MilestoneIndex(milestone_index),
             output_type,
@@ -533,12 +491,8 @@
             index,
             amount,
             inclusion_state,
-<<<<<<< HEAD
+            address,
         )))
-=======
-            address,
-        ))
->>>>>>> 10c6130a
     }
 }
 
