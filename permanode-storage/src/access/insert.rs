--- conflicted
+++ resolved
@@ -134,30 +134,4 @@
             .value(parent_index)
             .value(&message_id.as_ref())
     }
-<<<<<<< HEAD
-}
-
-/// Insert Output into Transactions table
-impl Insert<Partitioned<TransactionId>, (ParentIndex, MessageId)> for PermanodeKeyspace {
-    type QueryOrPrepared = PreparedStatement;
-    fn statement(&self) -> std::borrow::Cow<'static, str> {
-        format!(
-            "INSERT INTO {}.indexes (hashed_index, partition_id, message_id) VALUES (?, ?, ?)",
-            self.name()
-        )
-        .into()
-    }
-    fn bind_values<T: Values>(
-        builder: T,
-        Partitioned { inner, partition_id }: &Partitioned<TransactionId>,
-        (parent_index, message_id): &(ParentIndex, MessageId),
-    ) -> T::Return {
-        builder
-            .value(&inner.as_ref())
-            .value(partition_id)
-            .value(parent_index)
-            .value(&message_id.as_ref())
-    }
-=======
->>>>>>> fac1567a
 }