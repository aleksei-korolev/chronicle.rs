use super::*;
use bee_common::packable::Packable;
pub use bee_ledger::types::{
    Balance,
    OutputDiff,
    Unspent,
};
pub use bee_message::{
    ledger_index::LedgerIndex,
    milestone::Milestone,
    prelude::{
        Address,
        ConsumedOutput,
        CreatedOutput,
        Ed25519Address,
        Input,
        MilestoneIndex,
        MilestonePayload,
        Output,
        OutputId,
        Parents,
        Payload,
        TransactionId,
        TreasuryInput,
        UnlockBlock,
        UtxoInput,
        HASHED_INDEX_LENGTH,
    },
    solid_entry_point::SolidEntryPoint,
    Message,
    MessageId,
};
pub use bee_snapshot::SnapshotInfo;
pub use bee_tangle::{
    flags::Flags,
    unconfirmed_message::UnconfirmedMessage,
};
use std::{
    io::Cursor,
    ops::{
        Deref,
        DerefMut,
    },
};

/// Index type
pub type Index = u16;
/// Amount type
pub type Amount = u64;
/// Output type
pub type OutputType = u8;
/// ParentIndex type
pub type ParentIndex = u16;
/// Identify theoretical nodeid which updated/set the synced_by column in sync table
pub type SyncedBy = u8;
/// Identify theoretical nodeid which updated/set the logged_by column in sync table.
/// This enables the admin to locate the generated logs across cluster of permanodes
pub type LoggedBy = u8;

/// A `bee` type wrapper which is used to apply the `ColumnEncoder`
/// functionality over predefined types which are `Packable`.
#[derive(Copy, Clone, Serialize, Deserialize, Hash, PartialEq, Eq)]
pub struct Bee<Type> {
    inner: Type,
}

impl<Type> Bee<Type> {
    /// Wrap a `bee` type
    pub fn wrap(t: Type) -> Bee<Type> {
        Bee { inner: t }
    }

    /// Consume the wrapper and return the inner `bee` type
    pub fn into_inner(self) -> Type {
        self.inner
    }
}

impl<Type> Deref for Bee<Type> {
    type Target = Type;

    fn deref(&self) -> &Self::Target {
        &self.inner
    }
}

impl<Type> DerefMut for Bee<Type> {
    fn deref_mut(&mut self) -> &mut Self::Target {
        &mut self.inner
    }
}

impl<Type> From<Type> for Bee<Type> {
    fn from(t: Type) -> Self {
        Bee::wrap(t)
    }
}

impl<P: Packable> ColumnDecoder for Bee<P> {
    fn try_decode(slice: &[u8]) -> anyhow::Result<Self> {
        P::unpack(&mut Cursor::new(slice))
            .map_err(|e| anyhow!("{:?}", e))
            .map(Into::into)
    }
}

/// A transaction's unlock data, to be stored in a `transactions` row.
/// Holds a reference to the input which it signs.
#[derive(Debug, Clone)]
pub struct UnlockData {
    /// it holds the transaction_id of the input which created the unlock_block
    pub input_tx_id: TransactionId,
    /// it holds the input_index of the input which created the unlock_block
    pub input_index: u16,
    /// it's the unlock_block
    pub unlock_block: UnlockBlock,
}
impl UnlockData {
    /// Creates a new unlock data
    pub fn new(input_tx_id: TransactionId, input_index: u16, unlock_block: UnlockBlock) -> Self {
        Self {
            input_tx_id,
            input_index,
            unlock_block,
        }
    }
}
impl Packable for UnlockData {
    type Error = anyhow::Error;
    fn packed_len(&self) -> usize {
        self.input_tx_id.packed_len() + self.input_index.packed_len() + self.unlock_block.packed_len()
    }
    fn pack<W: std::io::Write>(&self, writer: &mut W) -> Result<(), Self::Error> {
        self.input_tx_id.pack(writer)?;
        self.input_index.pack(writer)?;
        self.unlock_block.pack(writer)?;
        Ok(())
    }
<<<<<<< HEAD

=======
>>>>>>> 4853cca3
    fn unpack_inner<R: std::io::Read + ?Sized, const CHECK: bool>(reader: &mut R) -> Result<Self, Self::Error>
    where
        Self: Sized,
    {
        Ok(Self {
            input_tx_id: TransactionId::unpack(reader)?,
            input_index: u16::unpack(reader)?,
            unlock_block: UnlockBlock::unpack(reader)?,
        })
    }
}

/// A transaction's input data, to be stored in a `transactions` row.
#[derive(Debug, Clone)]
pub enum InputData {
    /// An regular Input which spends a prior Output and its unlock block
<<<<<<< HEAD
    UTXO(UtxoInput, UnlockBlock),
=======
    Utxo(UtxoInput, UnlockBlock),
>>>>>>> 4853cca3
    /// A special input for migrating funds from another network
    Treasury(TreasuryInput),
}

impl InputData {
    /// Creates a regular Input Data
    pub fn utxo(utxo_input: UtxoInput, unlock_block: UnlockBlock) -> Self {
<<<<<<< HEAD
        Self::UTXO(utxo_input, unlock_block)
=======
        Self::Utxo(utxo_input, unlock_block)
>>>>>>> 4853cca3
    }
    /// Creates a special migration Input Data
    pub fn treasury(treasury_input: TreasuryInput) -> Self {
        Self::Treasury(treasury_input)
    }
}

impl Packable for InputData {
    type Error = anyhow::Error;
    fn packed_len(&self) -> usize {
        match self {
            InputData::Utxo(utxo_input, unlock_block) => {
                0u8.packed_len() + utxo_input.packed_len() + unlock_block.packed_len()
            }
            InputData::Treasury(treasury_input) => 0u8.packed_len() + treasury_input.packed_len(),
        }
    }
    fn pack<W: std::io::Write>(&self, writer: &mut W) -> Result<(), Self::Error> {
        match self {
<<<<<<< HEAD
            InputData::UTXO(utxo_input, unlock_block) => {
                0u8.pack(writer)?;
                utxo_input.pack(writer)?;
                unlock_block.pack(writer)?;
=======
            InputData::Utxo(utxo_input, unlock_block) => {
                0u8.pack(writer).map_err(|e| Cow::from(e.to_string()))?;
                utxo_input.pack(writer).map_err(|e| Cow::from(e.to_string()))?;
                unlock_block.pack(writer).map_err(|e| Cow::from(e.to_string()))?;
>>>>>>> 4853cca3
            }
            InputData::Treasury(treasury_input) => {
                1u8.pack(writer)?;
                treasury_input.pack(writer)?;
            }
        }
        Ok(())
    }
<<<<<<< HEAD

=======
>>>>>>> 4853cca3
    fn unpack_inner<R: std::io::Read + ?Sized, const CHECK: bool>(reader: &mut R) -> Result<Self, Self::Error>
    where
        Self: Sized,
    {
<<<<<<< HEAD
        Ok(match u8::unpack(reader)? {
            0 => InputData::UTXO(UtxoInput::unpack(reader)?, UnlockBlock::unpack(reader)?),
            1 => InputData::Treasury(TreasuryInput::unpack(reader)?),
            _ => bail!("Tried to unpack an invalid inputdata variant!"),
        })
=======
        match u8::unpack(reader).map_err(|e| Cow::from(e.to_string()))? {
            0 => Ok(InputData::Utxo(
                UtxoInput::unpack(reader).map_err(|e| Cow::from(e.to_string()))?,
                UnlockBlock::unpack(reader).map_err(|e| Cow::from(e.to_string()))?,
            )),
            1 => Ok(InputData::Treasury(
                TreasuryInput::unpack(reader).map_err(|e| Cow::from(e.to_string()))?,
            )),
            _ => Err("Tried to unpack an invalid inputdata variant!".into()),
        }
>>>>>>> 4853cca3
    }
}

// input unlocked my input
#[derive(Debug, Clone)]
/// Chrysalis transaction data
pub enum TransactionData {
    /// An unspent transaction input
    Input(InputData),
    /// A transaction output
    Output(Output),
    /// A signed block which can be used to unlock an input
    Unlock(UnlockData),
}

impl Packable for TransactionData {
    type Error = anyhow::Error;

    fn packed_len(&self) -> usize {
        match self {
            TransactionData::Input(utxo_input) => 0u8.packed_len() + utxo_input.packed_len(),
            TransactionData::Output(output) => 0u8.packed_len() + output.packed_len(),
            TransactionData::Unlock(block) => 0u8.packed_len() + block.packed_len(),
        }
    }

    fn pack<W: std::io::Write>(&self, writer: &mut W) -> Result<(), Self::Error> {
        match self {
            TransactionData::Input(input_data) => {
                0u8.pack(writer)?;
                input_data.pack(writer)?;
            }
            TransactionData::Output(output) => {
                1u8.pack(writer)?;
                output.pack(writer)?;
            }
            TransactionData::Unlock(block_data) => {
                2u8.pack(writer)?;
                block_data.pack(writer)?;
            }
        }
        Ok(())
    }

    fn unpack_inner<R: std::io::Read + ?Sized, const CHECK: bool>(reader: &mut R) -> Result<Self, Self::Error>
    where
        Self: Sized,
    {
<<<<<<< HEAD
        Ok(match u8::unpack(reader)? {
            0 => TransactionData::Input(InputData::unpack(reader)?),
            1 => TransactionData::Output(Output::unpack(reader)?),
            2 => TransactionData::Unlock(UnlockData::unpack(reader)?),
            _ => bail!("Tried to unpack an invalid transaction variant!"),
        })
=======
        match u8::unpack(reader).map_err(|e| Cow::from(e.to_string()))? {
            0 => Ok(TransactionData::Input(
                InputData::unpack_inner::<R, CHECK>(reader).map_err(|e| Cow::from(e.to_string()))?,
            )),
            1 => Ok(TransactionData::Output(
                Output::unpack_inner::<R, CHECK>(reader).map_err(|e| Cow::from(e.to_string()))?,
            )),
            2 => Ok(TransactionData::Unlock(
                UnlockData::unpack_inner::<R, CHECK>(reader).map_err(|e| Cow::from(e.to_string()))?,
            )),
            _ => Err("Tried to unpack an invalid transaction variant!".into()),
        }
>>>>>>> 4853cca3
    }
}

impl ColumnDecoder for TransactionData {
    fn try_decode(slice: &[u8]) -> anyhow::Result<Self> {
        Self::unpack(&mut Cursor::new(slice)).map(Into::into)
    }
}
/// MessageMetadata storage object
#[derive(Clone, Debug, Serialize, Deserialize)]
pub struct MessageMetadata {
    #[serde(rename = "messageId")]
    pub message_id: MessageId,
    #[serde(rename = "parentMessageIds")]
    pub parent_message_ids: Vec<MessageId>,
    #[serde(rename = "isSolid")]
    pub is_solid: bool,
    #[serde(rename = "referencedByMilestoneIndex")]
    pub referenced_by_milestone_index: Option<u32>,
    #[serde(rename = "ledgerInclusionState")]
    pub ledger_inclusion_state: Option<LedgerInclusionState>,
    #[serde(rename = "shouldPromote")]
    pub should_promote: Option<bool>,
    #[serde(rename = "shouldReattach")]
    pub should_reattach: Option<bool>,
}

/// A message's ledger inclusion state
#[derive(Clone, Copy, Debug, PartialEq, Serialize, Deserialize)]
pub enum LedgerInclusionState {
    /// A conflicting message, ex. a double spend
    #[serde(rename = "conflicting")]
    Conflicting,
    /// A successful, included message
    #[serde(rename = "included")]
    Included,
    /// A message without a transaction
    #[serde(rename = "noTransaction")]
    NoTransaction,
}

impl ColumnEncoder for LedgerInclusionState {
    fn encode(&self, buffer: &mut Vec<u8>) {
        let bytes = bincode_config().serialize(self).unwrap();
        buffer.extend(&i32::to_be_bytes(bytes.len() as i32));
        buffer.extend(bytes)
    }
}

impl ColumnDecoder for LedgerInclusionState {
    fn try_decode(slice: &[u8]) -> anyhow::Result<Self> {
        bincode_config().deserialize(slice).map_err(Into::into)
    }
}

impl ColumnEncoder for MessageMetadata {
    fn encode(&self, buffer: &mut Vec<u8>) {
        let bytes = bincode_config().serialize(self).unwrap();
        buffer.extend(&i32::to_be_bytes(bytes.len() as i32));
        buffer.extend(bytes)
    }
}

impl ColumnDecoder for MessageMetadata {
    fn try_decode(slice: &[u8]) -> anyhow::Result<Self> {
        bincode_config().deserialize(slice).map_err(Into::into)
    }
}
impl ColumnEncoder for TransactionData {
    fn encode(&self, buffer: &mut Vec<u8>) {
        let mut bytes = Vec::new();
        self.pack(&mut bytes).expect("Unable to pack TransactionData");
        buffer.extend(&i32::to_be_bytes(bytes.len() as i32));
        buffer.extend(bytes)
    }
}

/// A result struct which holds a retrieved output as well as all associated unlock blocks
#[derive(Debug, Clone)]
pub struct OutputRes {
    /// The output
    pub output: CreatedOutput,
    /// Zero or more unlock blocks for this output.
    /// Only one can be valid, which indicates the output `is_spent`.
    pub unlock_blocks: Vec<UnlockRes>,
}

/// A result struct which holds an unlock row from the `transactions` table
#[derive(Debug, Clone)]
pub struct UnlockRes {
    /// The message ID for the transaction which this unlocks
    pub message_id: MessageId,
    /// The unlock block
    pub block: UnlockBlock,
    /// This transaction's ledger inclusion state
    pub inclusion_state: Option<LedgerInclusionState>,
}

/// A type alias for partition ids
pub type PartitionId = u16;

/// An index in plain-text, unhashed
#[derive(Clone)]
pub struct Indexation(pub String);

/// A hint, used to lookup in the `hints` table
#[derive(Clone)]
pub struct Hint {
    /// The hint string
    pub hint: String,
    /// The hint variant. Can be 'parent', 'address', or 'index'.
    pub variant: HintVariant,
}

impl Hint {
    /// Creates a new index hint
    pub fn index(index: String) -> Self {
        Self {
            hint: index,
            variant: HintVariant::Index,
        }
    }

    /// Creates a new address hint
    pub fn address(address: String) -> Self {
        Self {
            hint: address,
            variant: HintVariant::Address,
        }
    }

    /// Creates a new parent hint
    pub fn parent(parent: String) -> Self {
        Self {
            hint: parent,
            variant: HintVariant::Parent,
        }
    }
}

/// Hint variants
#[derive(Clone)]
pub enum HintVariant {
    /// An address
    Address,
    /// An unhashed index
    Index,
    /// A parent message id
    Parent,
}

impl std::fmt::Display for HintVariant {
    fn fmt(&self, f: &mut std::fmt::Formatter<'_>) -> std::fmt::Result {
        write!(
            f,
            "{}",
            match self {
                HintVariant::Address => "address",
                HintVariant::Index => "index",
                HintVariant::Parent => "parent",
            }
        )
    }
}

/// A marker for a paged result
#[derive(Clone, Debug)]
pub struct Paged<T> {
    inner: T,
    /// The paging state for the query
    pub paging_state: Option<Vec<u8>>,
}

impl<T> Paged<T> {
    /// Creates a new paged marker with an inner type and a paging state
    pub fn new(inner: T, paging_state: Option<Vec<u8>>) -> Self {
        Self { inner, paging_state }
    }
}

impl<T> Deref for Paged<T> {
    type Target = T;

    fn deref(&self) -> &Self::Target {
        &self.inner
    }
}

impl<T> DerefMut for Paged<T> {
    fn deref_mut(&mut self) -> &mut Self::Target {
        &mut self.inner
    }
}

#[derive(Clone, Debug, serde::Serialize, serde::Deserialize)]
pub struct JsonData<T> {
    data: T,
}
impl<T> JsonData<T> {
    pub fn into_data(self) -> T {
        self.data
    }
}<|MERGE_RESOLUTION|>--- conflicted
+++ resolved
@@ -136,10 +136,6 @@
         self.unlock_block.pack(writer)?;
         Ok(())
     }
-<<<<<<< HEAD
-
-=======
->>>>>>> 4853cca3
     fn unpack_inner<R: std::io::Read + ?Sized, const CHECK: bool>(reader: &mut R) -> Result<Self, Self::Error>
     where
         Self: Sized,
@@ -156,11 +152,7 @@
 #[derive(Debug, Clone)]
 pub enum InputData {
     /// An regular Input which spends a prior Output and its unlock block
-<<<<<<< HEAD
-    UTXO(UtxoInput, UnlockBlock),
-=======
     Utxo(UtxoInput, UnlockBlock),
->>>>>>> 4853cca3
     /// A special input for migrating funds from another network
     Treasury(TreasuryInput),
 }
@@ -168,11 +160,7 @@
 impl InputData {
     /// Creates a regular Input Data
     pub fn utxo(utxo_input: UtxoInput, unlock_block: UnlockBlock) -> Self {
-<<<<<<< HEAD
-        Self::UTXO(utxo_input, unlock_block)
-=======
         Self::Utxo(utxo_input, unlock_block)
->>>>>>> 4853cca3
     }
     /// Creates a special migration Input Data
     pub fn treasury(treasury_input: TreasuryInput) -> Self {
@@ -192,17 +180,10 @@
     }
     fn pack<W: std::io::Write>(&self, writer: &mut W) -> Result<(), Self::Error> {
         match self {
-<<<<<<< HEAD
-            InputData::UTXO(utxo_input, unlock_block) => {
+            InputData::Utxo(utxo_input, unlock_block) => {
                 0u8.pack(writer)?;
                 utxo_input.pack(writer)?;
                 unlock_block.pack(writer)?;
-=======
-            InputData::Utxo(utxo_input, unlock_block) => {
-                0u8.pack(writer).map_err(|e| Cow::from(e.to_string()))?;
-                utxo_input.pack(writer).map_err(|e| Cow::from(e.to_string()))?;
-                unlock_block.pack(writer).map_err(|e| Cow::from(e.to_string()))?;
->>>>>>> 4853cca3
             }
             InputData::Treasury(treasury_input) => {
                 1u8.pack(writer)?;
@@ -211,32 +192,15 @@
         }
         Ok(())
     }
-<<<<<<< HEAD
-
-=======
->>>>>>> 4853cca3
     fn unpack_inner<R: std::io::Read + ?Sized, const CHECK: bool>(reader: &mut R) -> Result<Self, Self::Error>
     where
         Self: Sized,
     {
-<<<<<<< HEAD
         Ok(match u8::unpack(reader)? {
-            0 => InputData::UTXO(UtxoInput::unpack(reader)?, UnlockBlock::unpack(reader)?),
+            0 => InputData::Utxo(UtxoInput::unpack(reader)?, UnlockBlock::unpack(reader)?),
             1 => InputData::Treasury(TreasuryInput::unpack(reader)?),
             _ => bail!("Tried to unpack an invalid inputdata variant!"),
         })
-=======
-        match u8::unpack(reader).map_err(|e| Cow::from(e.to_string()))? {
-            0 => Ok(InputData::Utxo(
-                UtxoInput::unpack(reader).map_err(|e| Cow::from(e.to_string()))?,
-                UnlockBlock::unpack(reader).map_err(|e| Cow::from(e.to_string()))?,
-            )),
-            1 => Ok(InputData::Treasury(
-                TreasuryInput::unpack(reader).map_err(|e| Cow::from(e.to_string()))?,
-            )),
-            _ => Err("Tried to unpack an invalid inputdata variant!".into()),
-        }
->>>>>>> 4853cca3
     }
 }
 
@@ -285,27 +249,12 @@
     where
         Self: Sized,
     {
-<<<<<<< HEAD
         Ok(match u8::unpack(reader)? {
             0 => TransactionData::Input(InputData::unpack(reader)?),
             1 => TransactionData::Output(Output::unpack(reader)?),
             2 => TransactionData::Unlock(UnlockData::unpack(reader)?),
             _ => bail!("Tried to unpack an invalid transaction variant!"),
         })
-=======
-        match u8::unpack(reader).map_err(|e| Cow::from(e.to_string()))? {
-            0 => Ok(TransactionData::Input(
-                InputData::unpack_inner::<R, CHECK>(reader).map_err(|e| Cow::from(e.to_string()))?,
-            )),
-            1 => Ok(TransactionData::Output(
-                Output::unpack_inner::<R, CHECK>(reader).map_err(|e| Cow::from(e.to_string()))?,
-            )),
-            2 => Ok(TransactionData::Unlock(
-                UnlockData::unpack_inner::<R, CHECK>(reader).map_err(|e| Cow::from(e.to_string()))?,
-            )),
-            _ => Err("Tried to unpack an invalid transaction variant!".into()),
-        }
->>>>>>> 4853cca3
     }
 }
 
