use super::*;
use bee_rest_api::handlers::{
    info::InfoResponse,
    message::MessageResponse,
    message_children::MessageChildrenResponse,
    message_metadata::{
        LedgerInclusionStateDto,
        MessageMetadataResponse,
    },
    messages_find::MessagesForIndexResponse,
    milestone::MilestoneResponse,
    output::OutputResponse,
    outputs_ed25519::OutputsForAddressResponse,
};
use mpsc::unbounded_channel;
use permanode_storage::{
    access::{
        Bee,
        CreatedOutput,
        Ed25519Address,
        GetSelectRequest,
        HashedIndex,
        IndexMessages,
        MessageChildren,
        MessageId,
        MessageRow,
        MilestoneIndex,
        OutputId,
        OutputIds,
        Outputs,
        Payload,
        SelectRequest,
        SingleMilestone,
        TransactionData,
        HASHED_INDEX_LENGTH,
    },
    config::{
        IotaKeyspace,
        KeyspaceConfig,
    },
    keyspaces::Mainnet,
<<<<<<< HEAD
    TangleNetwork,
};
use rocket::{
    fairing::{
        Fairing,
        Info,
        Kind,
    },
    get,
    Request,
    Response,
=======
>>>>>>> 3ef852c5
};
use rocket_contrib::json::Json;
use scylla_cql::TryInto;
use std::{
    borrow::Cow,
    ops::Deref,
    str::FromStr,
};
use tokio::sync::mpsc;

#[async_trait]
impl<H: PermanodeAPIScope> EventLoop<PermanodeAPISender<H>> for Listener<RocketListener> {
    async fn event_loop(
        &mut self,
        _status: Result<(), Need>,
        supervisor: &mut Option<PermanodeAPISender<H>>,
    ) -> Result<(), Need> {
        self.service.update_status(ServiceStatus::Running);
        if let Some(ref mut supervisor) = supervisor {
            supervisor
                .send(PermanodeAPIEvent::Children(PermanodeAPIChild::Listener(
                    self.service.clone(),
                )))
                .map_err(|_| Need::Abort)?;
        }
        let mut server = rocket::ignite();

        for network in self.config.keyspaces.keys() {
            match network {
                TangleNetwork::Mainnet => {
                    server = server.mount(
                        "/mainnet",
                        routes![
                            options,
                            info,
                            mainnet::get_message,
                            mainnet::get_message_metadata,
                            mainnet::get_message_children,
                            mainnet::get_message_by_index,
                            mainnet::get_output,
                            mainnet::get_ed25519_outputs,
                            mainnet::get_milestone
                        ],
                    );
                }
                TangleNetwork::Devnet => {
                    server = server.mount(
                        "/devnet",
                        routes![
                            options,
                            info,
                            devnet::get_message,
                            devnet::get_message_metadata,
                            devnet::get_message_children,
                            devnet::get_message_by_index,
                            devnet::get_output,
                            devnet::get_ed25519_outputs,
                            devnet::get_milestone
                        ],
                    );
                }
            }
        }

        server = server.attach(CORS);

        server.launch().await.map_err(|_| Need::Abort)
    }
}

struct CORS;

#[rocket::async_trait]
impl Fairing for CORS {
    fn info(&self) -> rocket::fairing::Info {
        Info {
            name: "Add CORS Headers",
            kind: Kind::Response,
        }
    }

    async fn on_response<'r>(&self, _request: &'r Request<'_>, response: &mut Response<'r>) {
        response.set_raw_header("Access-Control-Allow-Origin", "*");
        response.set_raw_header("Access-Control-Allow-Methods", "GET, OPTIONS");
        response.set_raw_header("Access-Control-Allow-Headers", "*");
        response.set_raw_header("Access-Control-Allow-Credentials", "true");
    }
}

#[options("/info")]
async fn options() {}

#[get("/info")]
async fn info() -> Result<Json<InfoResponse>, Cow<'static, str>> {
    Ok(Json(InfoResponse {
        name: "Permanode".into(),
        version: "1.0".into(),
        is_healthy: true,
        network_id: "network id".into(),
        bech32_hrp: "bech32 hrp".into(),
        latest_milestone_index: 0,
        solid_milestone_index: 0,
        pruning_index: 0,
        features: vec![],
        min_pow_score: 0.0,
    }))
}

async fn query<'a, V, S: Select<'a, K, V>, K>(request: SelectRequest<'a, S, K, V>) -> Result<V, Cow<'static, str>> {
    let (sender, mut inbox) = unbounded_channel::<Event>();
    let worker = Box::new(DecoderWorker(sender));

    let decoder = request.send_local(worker);

    while let Some(event) = inbox.recv().await {
        match event {
            Event::Response { giveload } => {
                let res = decoder.decode(giveload);
                match res {
                    Ok(v) => return v.ok_or("No results returned!".into()),
                    Err(cql_error) => return Err(format!("{:?}", cql_error).into()),
                }
            }
            Event::Error { kind } => return Err(kind.to_string().into()),
        }
    }

    Err("Failed to receive response!".into())
}

mod mainnet {
    use super::*;

    #[get("/messages/<message_id>")]
    pub async fn get_message(message_id: String) -> Result<Json<MessageResponse>, Cow<'static, str>> {
        let request = Mainnet.select::<Bee<Message>>(&MessageId::from_str(&message_id).unwrap().into());
        query(request)
            .await?
            .deref()
            .try_into()
            .map(|dto| Json(MessageResponse(dto)))
            .map_err(|e| e.into())
    }

    #[get("/messages/<message_id>/metadata")]
    pub async fn get_message_metadata(message_id: String) -> Result<Json<MessageMetadataResponse>, Cow<'static, str>> {
        let request = Mainnet.select::<MessageRow>(&MessageId::from_str(&message_id).unwrap().into());
        message_row_to_response(query(request).await?).map(|res| Json(res))
    }

    #[get("/messages/<message_id>/children")]
    pub async fn get_message_children(message_id: String) -> Result<Json<MessageChildrenResponse>, Cow<'static, str>> {
        let request = Mainnet.select::<MessageChildren>(&MessageId::from_str(&message_id).unwrap().into());
        // TODO: Paging
        let children = query(request).await?;
        let count = children.rows_count();
        let max_results = 1000;

        Ok(Json(MessageChildrenResponse {
            message_id,
            max_results,
            count,
            children_message_ids: children.take(max_results).map(|id| id.to_string()).collect(),
        }))
    }

    #[get("/messages?<index>")]
    pub async fn get_message_by_index(index: String) -> Result<Json<MessagesForIndexResponse>, Cow<'static, str>> {
        let bytes: [u8; HASHED_INDEX_LENGTH] = hex::decode(index.clone())
            .map_err(|_| "Invalid Hex character in index!")?
            .try_into()
            .map_err(|_| "Invalid index length!")?;

        let request = Mainnet.select::<IndexMessages>(&HashedIndex::from(bytes).into());
        // TODO: Paging
        let messages = query(request).await?;
        let count = messages.rows_count();
        let max_results = 1000;

        Ok(Json(MessagesForIndexResponse {
            index,
            max_results,
            count,
            message_ids: messages.take(max_results).map(|id| id.to_string()).collect(),
        }))
    }

    #[get("/outputs/<output_id>")]
    pub async fn get_output(output_id: String) -> Result<Json<OutputResponse>, Cow<'static, str>> {
        let output_id = OutputId::from_str(&output_id).unwrap();
        let request = Mainnet.select::<Outputs>(&output_id.into());
        let outputs = query(request).await?;
        let (output, is_spent) = {
            let mut output = None;
            let mut is_spent = false;
            for row in outputs {
                match row.data {
                    TransactionData::Input(_) => {}
                    TransactionData::Output(o) => {
                        output = Some(CreatedOutput::new(row.message_id.into_inner(), o));
                    }
                    TransactionData::Unlock(_) => {
                        is_spent = true;
                    }
                }
            }
            (
                output.ok_or(Cow::from(format!("No output found for id {}", output_id)))?,
                is_spent,
            )
        };
        Ok(Json(OutputResponse {
            message_id: output.message_id().to_string(),
            transaction_id: output_id.transaction_id().to_string(),
            output_index: output_id.index(),
            is_spent,
            output: output.inner().try_into().map_err(|e| Cow::from(e))?,
        }))
    }

    #[get("/addresses/ed25519/<address>/outputs")]
    pub async fn get_ed25519_outputs(address: String) -> Result<Json<OutputsForAddressResponse>, Cow<'static, str>> {
        let request = Mainnet.select::<OutputIds>(&Ed25519Address::from_str(&address).unwrap().into());

        // TODO: Paging
        let outputs = query(request).await?;
        let count = outputs.rows_count();
        let max_results = 1000;

        Ok(Json(OutputsForAddressResponse {
            address_type: 1,
            address,
            max_results,
            count,
            output_ids: outputs.take(max_results).map(|id| id.to_string()).collect(),
        }))
    }

    #[get("/milestones/<index>")]
    pub async fn get_milestone(index: u32) -> Result<Json<MilestoneResponse>, Cow<'static, str>> {
        let request = Mainnet.select::<SingleMilestone>(&MilestoneIndex::from(index).into());
        query(request)
            .await?
            .get()
            .map(|milestone| {
                Json(MilestoneResponse {
                    milestone_index: index,
                    message_id: milestone.message_id().to_string(),
                    timestamp: milestone.timestamp(),
                })
            })
            .ok_or(Cow::from(format!("No milestone found for index {}", index)))
    }
}

mod devnet {
    use super::*;

    #[get("/messages/<message_id>")]
    pub async fn get_message(message_id: String) -> Result<Json<MessageResponse>, Cow<'static, str>> {
        todo!();
    }

    #[get("/messages/<message_id>/metadata")]
    pub async fn get_message_metadata(message_id: String) -> Result<Json<MessageMetadataResponse>, Cow<'static, str>> {
        todo!();
    }

    #[get("/messages/<message_id>/children")]
    pub async fn get_message_children(message_id: String) -> Result<Json<MessageChildrenResponse>, Cow<'static, str>> {
        todo!();
    }

    #[get("/messages?<index>")]
    pub async fn get_message_by_index(index: String) -> Result<Json<MessagesForIndexResponse>, Cow<'static, str>> {
        todo!();
    }

    #[get("/outputs/<output_id>")]
    pub async fn get_output(output_id: String) -> Result<Json<OutputResponse>, Cow<'static, str>> {
        todo!();
    }

    #[get("/addresses/ed25519/<address>/outputs")]
    pub async fn get_ed25519_outputs(address: String) -> Result<Json<OutputsForAddressResponse>, Cow<'static, str>> {
        todo!();
    }

    #[get("/milestones/<index>")]
    pub async fn get_milestone(index: u32) -> Result<Json<MilestoneResponse>, Cow<'static, str>> {
        todo!();
    }
}

fn message_row_to_response(
    MessageRow {
        id: message_id,
        message,
        metadata,
    }: MessageRow,
) -> Result<MessageMetadataResponse, Cow<'static, str>> {
    // TODO: let ymrsi_delta = 8;
    // TODO: let omrsi_delta = 13;
    // TODO: let below_max_depth = 15;
    let is_solid;
    let referenced_by_milestone_index;
    let milestone_index;
    let ledger_inclusion_state;
    let conflict_reason;
    // TODO: Remove these when we get the solid milestone
    let should_promote = None;
    let should_reattach = None;
    let metadata = metadata.ok_or("No metadata available for this message id!")?;
    let message = message.ok_or("No message data available for this message id!")?;

    if let Some(milestone) = metadata.milestone_index() {
        // message is referenced by a milestone
        is_solid = true;
        referenced_by_milestone_index = Some(*milestone);

        if metadata.flags().is_milestone() {
            milestone_index = Some(*milestone);
        } else {
            milestone_index = None;
        }

        ledger_inclusion_state = Some(if let Some(Payload::Transaction(_)) = message.payload() {
            if metadata.conflict() != 0 {
                conflict_reason = Some(metadata.conflict());
                LedgerInclusionStateDto::Conflicting
            } else {
                conflict_reason = None;
                // maybe not checked by the ledger yet, but still
                // returning "included". should
                // `metadata.flags().is_conflicting` return an Option
                // instead?
                LedgerInclusionStateDto::Included
            }
        } else {
            conflict_reason = None;
            LedgerInclusionStateDto::NoTransaction
        });
        //TODO: should_reattach = None;
        //TODO: should_promote = None;
    } else if metadata.flags().is_solid() {
        // message is not referenced by a milestone but solid
        is_solid = true;
        referenced_by_milestone_index = None;
        milestone_index = None;
        ledger_inclusion_state = None;
        conflict_reason = None;

        /* TODO:
        let lmi = *tangle.get_solid_milestone_index();
        // unwrap() of OMRSI/YMRSI is safe since message is solid
        if (lmi - *metadata.omrsi().unwrap().index()) > below_max_depth {
            should_promote = Some(false);
            should_reattach = Some(true);
        } else if (lmi - *metadata.ymrsi().unwrap().index()) > ymrsi_delta
            || (lmi - omrsi_delta) > omrsi_delta
        {
            should_promote = Some(true);
            should_reattach = Some(false);
        } else {
            should_promote = Some(false);
            should_reattach = Some(false);
        };
        */
    } else {
        // the message is not referenced by a milestone and not solid
        is_solid = false;
        referenced_by_milestone_index = None;
        milestone_index = None;
        ledger_inclusion_state = None;
        conflict_reason = None;
        //TODO: should_reattach = Some(true);
        //TODO: should_promote = Some(false);
    }

    Ok(MessageMetadataResponse {
        message_id: message_id.to_string(),
        parent_message_ids: message.parents().iter().map(|id| id.to_string()).collect(),
        is_solid,
        referenced_by_milestone_index,
        milestone_index,
        ledger_inclusion_state,
        conflict_reason,
        should_promote,
        should_reattach,
    })
}<|MERGE_RESOLUTION|>--- conflicted
+++ resolved
@@ -34,12 +34,8 @@
         TransactionData,
         HASHED_INDEX_LENGTH,
     },
-    config::{
-        IotaKeyspace,
-        KeyspaceConfig,
-    },
+    config::KeyspaceConfig,
     keyspaces::Mainnet,
-<<<<<<< HEAD
     TangleNetwork,
 };
 use rocket::{
@@ -51,8 +47,6 @@
     get,
     Request,
     Response,
-=======
->>>>>>> 3ef852c5
 };
 use rocket_contrib::json::Json;
 use scylla_cql::TryInto;
