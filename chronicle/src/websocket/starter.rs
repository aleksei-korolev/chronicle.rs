<<<<<<< HEAD
use anyhow::anyhow;

=======
// Copyright 2021 IOTA Stiftung
// SPDX-License-Identifier: Apache-2.0
>>>>>>> 87081ae0
use super::*;

#[async_trait]
impl<H: WebsocketScope> Starter<H> for WebsocketBuilder<H> {
    type Ok = WebsocketSender<H>;

    type Error = anyhow::Error;

    type Input = Websocket<H>;

    async fn starter(self, handle: H, input: Option<Self::Input>) -> Result<Self::Ok, Self::Error> {
        let websocket = input.unwrap_or_else(|| self.build());

        let supervisor = websocket
            .sender
            .clone()
            .ok_or_else(|| anyhow!("No supervisor for websocket!"))?;

        tokio::spawn(websocket.start(Some(handle)));

        Ok(supervisor)
    }
}<|MERGE_RESOLUTION|>--- conflicted
+++ resolved
@@ -1,11 +1,7 @@
-<<<<<<< HEAD
-use anyhow::anyhow;
-
-=======
 // Copyright 2021 IOTA Stiftung
 // SPDX-License-Identifier: Apache-2.0
->>>>>>> 87081ae0
 use super::*;
+use anyhow::anyhow;
 
 #[async_trait]
 impl<H: WebsocketScope> Starter<H> for WebsocketBuilder<H> {
