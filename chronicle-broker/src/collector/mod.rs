--- conflicted
+++ resolved
@@ -5,12 +5,7 @@
     requester::*,
     solidifier::*,
 };
-<<<<<<< HEAD
 use anyhow::bail;
-=======
-use std::collections::VecDeque;
-
->>>>>>> bfb2a7af
 use bee_message::{
     output::Output,
     payload::transaction::{
@@ -20,7 +15,7 @@
 };
 use std::collections::{
     BinaryHeap,
-    HashSet,
+    VecDeque,
 };
 
 use chronicle_common::config::{
@@ -54,6 +49,7 @@
     storage_config: StorageConfig
 });
 
+/// Collector events
 pub enum CollectorEvent {
     /// Requested Message and Metadata, u32 is the milestoneindex
     MessageAndMeta(RequesterId, u32, Option<MessageId>, Option<FullMessage>),
@@ -67,9 +63,11 @@
     Shutdown,
 }
 
+/// Messages for asking the collector for missing data
 pub enum AskCollector {
     /// Solidifier(s) will use this variant, u8 is solidifier_id
     FullMessage(u8, u32, MessageId),
+    /// Ask for a milestone with the given index
     MilestoneMessage(u32),
 }
 
