// Copyright 2021 IOTA Stiftung
// SPDX-License-Identifier: Apache-2.0
use crate::{
    application::*,
    collector::*,
    solidifier::FullMessage,
};
use bee_rest_api::types::{
    dtos::MessageDto,
    responses::MilestoneResponse,
};
<<<<<<< HEAD
=======
use reqwest::Client;
>>>>>>> 87081ae0
use std::{
    collections::VecDeque,
    convert::TryFrom,
    ops::{
        Deref,
        DerefMut,
    },
};
use url::Url;

mod event_loop;
mod init;
mod terminating;
// Requester builder
builder!(RequesterBuilder {
    requester_id: u8,
    inbox: RequesterInbox,
    api_endpoints: VecDeque<Url>,
    reqwest_client: Client,
    retries_per_endpoint: usize
});
pub(crate) type RequesterId = u8;

/// Requester events
pub enum RequesterEvent {
    /// Requesting MessageId in order to solidifiy u32 MilestoneIndex
    RequestFullMessage(MessageId, u32),
    /// Requesting Milestone for u32 milestone index;
    RequestMilestone(u32),
}

/// Requester handle
#[derive(Clone)]
pub struct RequesterHandle {
    pub(crate) id: RequesterId,
    pub(crate) processed_count: u64,
    pub(crate) abort_handle: futures::future::AbortHandle,
    pub(crate) tx: tokio::sync::mpsc::UnboundedSender<RequesterEvent>,
}

impl RequesterHandle {
    pub(crate) fn decrement(&mut self) {
        self.processed_count -= 1;
    }
    pub(crate) fn send_event(&mut self, event: RequesterEvent) {
        let _ = self.tx.send(event);
        self.processed_count += 1;
    }
}
impl std::cmp::Ord for RequesterHandle {
    fn cmp(&self, other: &Self) -> std::cmp::Ordering {
        other.processed_count.cmp(&self.processed_count)
    }
}
impl std::cmp::PartialOrd for RequesterHandle {
    fn partial_cmp(&self, other: &Self) -> Option<std::cmp::Ordering> {
        Some(other.processed_count.cmp(&self.processed_count))
    }
}
impl std::cmp::PartialEq for RequesterHandle {
    fn eq(&self, other: &Self) -> bool {
        if self.id == other.id {
            true
        } else {
            false
        }
    }
}
impl std::cmp::Eq for RequesterHandle {}
/// RequesterInbox is used to recv requests from collector
pub struct RequesterInbox {
    pub(crate) rx: tokio::sync::mpsc::UnboundedReceiver<RequesterEvent>,
}

impl Deref for RequesterInbox {
    type Target = tokio::sync::mpsc::UnboundedReceiver<RequesterEvent>;

    fn deref(&self) -> &Self::Target {
        &self.rx
    }
}

impl DerefMut for RequesterInbox {
    fn deref_mut(&mut self) -> &mut Self::Target {
        &mut self.rx
    }
}

impl Shutdown for RequesterHandle {
    fn shutdown(self) -> Option<Self>
    where
        Self: Sized,
    {
        self.abort_handle.abort();
        None
    }
}

/// Requester state
pub struct Requester {
    service: Service,
    requester_id: u8,
    inbox: RequesterInbox,
    api_endpoints: VecDeque<Url>,
    reqwest_client: Client,
    retries: usize,
}

impl ActorBuilder<CollectorHandle> for RequesterBuilder {}

/// implementation of builder
impl Builder for RequesterBuilder {
    type State = Requester;
    fn build(self) -> Self::State {
        let api_endpoints = self.api_endpoints.unwrap();
        // we retry up to 5 times per api endpoint for a given request
        let retries_per_endpoint = self.retries_per_endpoint.unwrap_or(5);
        let retries = api_endpoints.len() * retries_per_endpoint;
        Self::State {
            service: Service::new(),
            inbox: self.inbox.unwrap(),
            requester_id: self.requester_id.unwrap(),
            api_endpoints,
            reqwest_client: self.reqwest_client.unwrap(),
            retries,
        }
        .set_name()
    }
}

/// impl name of the Requester
impl Name for Requester {
    fn set_name(mut self) -> Self {
        let name = format!("Requester_{}", self.requester_id);
        self.service.update_name(name);
        self
    }
    fn get_name(&self) -> String {
        self.service.get_name()
    }
}

#[async_trait::async_trait]
impl AknShutdown<Requester> for CollectorHandle {
    async fn aknowledge_shutdown(self, mut _state: Requester, _status: Result<(), Need>) {
        // Dropping the collector handle should be enough.
    }
}<|MERGE_RESOLUTION|>--- conflicted
+++ resolved
@@ -9,10 +9,7 @@
     dtos::MessageDto,
     responses::MilestoneResponse,
 };
-<<<<<<< HEAD
-=======
 use reqwest::Client;
->>>>>>> 87081ae0
 use std::{
     collections::VecDeque,
     convert::TryFrom,
